import React, { useEffect, useState } from "react";
import arrowRight from "../../assets/arrowRight.png";

import Student_Navbar from "./Student_Navbar";
import ProfileMenu from "../ProfileMenu";
import { Link } from "react-router-dom";

<<<<<<< HEAD
const API_BASE = import.meta.env.VITE_API_URL || "http://localhost:5000";
=======
// lucide icons
import { ClipboardList, CalendarDays, X } from "lucide-react";

const API_BASE =
  import.meta.env.VITE_API_URL || "https://juanlms-webapp-server.onrender.com";
>>>>>>> 4113bc8c

export default function Student_Dashboard() {
  const [classes, setClasses] = useState([]);
  const [loading, setLoading] = useState(true);
  const [classProgress, setClassProgress] = useState({});
  const [academicYear, setAcademicYear] = useState(null);
  const [currentTerm, setCurrentTerm] = useState(null);
  const [debugMode, setDebugMode] = useState(false); // Temporary debug mode

  // KPIs
  const [pendingCount, setPendingCount] = useState(0);
  const [dueTodayCount, setDueTodayCount] = useState(0);

  // Announcements (inline box)
  const [announcements, setAnnouncements] = useState([]);

  const currentUserID = localStorage.getItem("userID");

  /* ------------------------------ helpers ------------------------------ */
  const DISMISSED_KEY = "student_dashboard_dismissed_announcements";
  const getDismissed = () => {
    try { return JSON.parse(localStorage.getItem(DISMISSED_KEY) || "[]"); }
    catch { return []; }
  };
  const addDismissed = (id) => {
    const next = Array.from(new Set([...(getDismissed() || []), id]));
    localStorage.setItem(DISMISSED_KEY, JSON.stringify(next));
  };

  /* ----------------------- load academic year/term ---------------------- */
  useEffect(() => {
    (async () => {
      try {
        const token = localStorage.getItem("token");
        const yearRes = await fetch(`${API_BASE}/api/schoolyears/active`, {
          headers: { Authorization: `Bearer ${token}` },
        });
        if (yearRes.ok) setAcademicYear(await yearRes.json());
      } catch (err) {
        console.error("Failed to fetch academic year", err);
      }
    })();
  }, []);

  useEffect(() => {
    (async () => {
      if (!academicYear) return;
      try {
        const token = localStorage.getItem("token");
        const sy = `${academicYear.schoolYearStart}-${academicYear.schoolYearEnd}`;
        const res = await fetch(`${API_BASE}/api/terms/schoolyear/${sy}`, {
          headers: { Authorization: `Bearer ${token}` },
        });
        if (!res.ok) return setCurrentTerm(null);
        const terms = await res.json();
        setCurrentTerm(terms.find((t) => t.status === "active") || null);
      } catch (err) {
        console.error("Error fetching terms:", err);
        setCurrentTerm(null);
      }
    })();
  }, [academicYear]);

  /* ------------------------------ classes ------------------------------ */
  useEffect(() => {
    async function fetchClasses() {
      try {
        const token = localStorage.getItem("token");
<<<<<<< HEAD
        
        console.log("Student Dashboard - Current userID from localStorage:", currentUserID);
        console.log("Student Dashboard - Current user from localStorage:", localStorage.getItem("user"));
        
        // Try to get userID from different sources
        let studentId = currentUserID;
        if (!studentId) {
          const user = JSON.parse(localStorage.getItem('user') || '{}');
          studentId = user._id || user.userID;
          console.log("Student Dashboard - Using userID from user object:", studentId);
        }
        
        if (!studentId) {
          console.error("Student Dashboard - No student ID found!");
          setLoading(false);
          return;
        }
        
        // Get only this student's classes from backend
        const res = await fetch(`${API_BASE}/classes/my-classes`, {
          headers: {
            "Authorization": `Bearer ${token}`,
          },
        });
        const data = await res.json();
        
        console.log("Student Dashboard - My classes from backend:", data);
        console.log("Student Dashboard - Current userID:", currentUserID);
        console.log("Student Dashboard - Current user from localStorage:", localStorage.getItem("user"));
        
        // Filter like faculty: active year/term (allow missing) and not archived
        const requiredYear = `${academicYear?.schoolYearStart}-${academicYear?.schoolYearEnd}`;
        let filtered = Array.isArray(data) ? data.filter(cls => {
          console.log(`[FILTER] Checking class: ${cls.className} (${cls.classID})`);
          console.log(`[FILTER] Class data:`, {
            isArchived: cls.isArchived,
            academicYear: cls.academicYear,
            schoolYear: cls.schoolYear,
            schoolyear: cls.schoolyear,
            termName: cls.termName,
            term: cls.term,
            termname: cls.termname,
            members: cls.members
          });
          
          if (cls.isArchived === true) {
            console.log(`[FILTER] Skipping ${cls.className} - archived`);
            return false;
          }
          const classYear = cls.academicYear || cls.schoolYear || cls.schoolyear;
          const classTerm = cls.termName || cls.term || cls.termname;
          const yearOk = !requiredYear || !classYear || classYear === requiredYear;
          const termOk = !currentTerm?.termName || !classTerm || classTerm === currentTerm.termName;
          
          console.log(`[FILTER] Year check: ${classYear} === ${requiredYear} = ${yearOk}`);
          console.log(`[FILTER] Term check: ${classTerm} === ${currentTerm?.termName} = ${termOk}`);
          
          const result = yearOk && termOk;
          console.log(`[FILTER] ${cls.className} included: ${result}`);
          return result;
        }) : [];
        
        console.log("Student Dashboard - Filtered classes (my-classes):", filtered);
=======
        const res = await fetch(`${API_BASE}/classes`, {
          headers: { Authorization: `Bearer ${token}` },
        });
        const data = await res.json();

        const filtered = data.filter(
          (cls) =>
            cls.members?.includes(currentUserID) &&
            cls.isArchived !== true &&
            cls.academicYear ===
              `${academicYear?.schoolYearStart}-${academicYear?.schoolYearEnd}` &&
            cls.termName === currentTerm?.termName
        );

>>>>>>> 4113bc8c
        setClasses(filtered);

        // keep progress logic
        const progressMap = {};
        for (const cls of filtered) {
<<<<<<< HEAD
          const classId = cls.classID; // lessons and members use classID, not _id
          console.log("Student Dashboard - Fetching lessons for class:", classId);
          
          // Fetch lessons for this class
          const lessonRes = await fetch(`${API_BASE}/lessons?classID=${classId}`, {
            headers: { 'Authorization': `Bearer ${token}` }
          });
          const lessons = await lessonRes.json();
          let totalPages = 0;
          let totalRead = 0;
          for (const lesson of lessons) {
            if (lesson.files && lesson.files.length > 0) {
              for (const file of lesson.files) {
                // Fetch progress for this file
                try {
                  const progRes = await fetch(`${API_BASE}/lessons/lesson-progress?lessonId=${lesson._id}&fileUrl=${encodeURIComponent(file.fileUrl)}`, {
                    headers: { 'Authorization': `Bearer ${token}` }
                  });
                  const prog = await progRes.json();
                  if (prog && prog.totalPages) {
                    totalPages += prog.totalPages;
                    totalRead += Math.min(prog.lastPage, prog.totalPages);
                  } else if (file.totalPages) {
                    totalPages += file.totalPages;
                  }
                } catch { /* ignore progress fetch errors */ }
=======
          try {
            const token = localStorage.getItem("token");
            const lessonRes = await fetch(
              `${API_BASE}/lessons?classID=${cls.classID}`,
              { headers: { Authorization: `Bearer ${token}` } }
            );
            const lessons = await lessonRes.json();
            let totalPages = 0;
            let totalRead = 0;
            for (const lesson of lessons) {
              if (lesson.files?.length) {
                for (const file of lesson.files) {
                  try {
                    const progRes = await fetch(
                      `${API_BASE}/lessons/lesson-progress?lessonId=${lesson._id}&fileUrl=${encodeURIComponent(file.fileUrl)}`,
                      { headers: { Authorization: `Bearer ${token}` } }
                    );
                    const prog = await progRes.json();
                    if (prog?.totalPages) {
                      totalPages += prog.totalPages;
                      totalRead += Math.min(prog.lastPage, prog.totalPages);
                    } else if (file.totalPages) {
                      totalPages += file.totalPages;
                    }
                  } catch {}
                }
>>>>>>> 4113bc8c
              }
            }
            progressMap[cls.classID] =
              totalPages > 0 ? Math.round((totalRead / totalPages) * 100) : 0;
          } catch {
            progressMap[cls.classID] = 0;
          }
<<<<<<< HEAD
          let percent = 0;
          if (totalPages > 0) {
            percent = Math.round((totalRead / totalPages) * 100);
          }
          progressMap[classId] = percent;
=======
>>>>>>> 4113bc8c
        }
        setClassProgress(progressMap);
      } catch (err) {
        console.error("Failed to fetch classes", err);
      } finally {
        setLoading(false);
      }
    }
<<<<<<< HEAD
    
    // Only fetch classes when we have both academic year and term
    if (academicYear && currentTerm) {
      fetchClasses();
    }
  }, [currentUserID, academicYear, currentTerm, debugMode]);
=======

    if (academicYear && currentTerm) fetchClasses();
  }, [currentUserID, academicYear, currentTerm]);
>>>>>>> 4113bc8c

  /* -------------------------- assignment metrics ------------------------- */
  useEffect(() => {
    (async () => {
      try {
        const token = localStorage.getItem("token");
        const res = await fetch(`${API_BASE}/assignments`, {
          headers: { Authorization: `Bearer ${token}` },
        });
        if (!res.ok) return;
        const assignments = await res.json();
        const today = new Date().toISOString().split("T")[0];

        const dueToday = assignments.filter((a) => {
          const d = new Date(a.dueDate).toISOString().split("T")[0];
          return a.posted === true && d === today;
        });
        const pending = assignments.filter(
          (a) => a.posted === true && !a.answered
        );

        setDueTodayCount(dueToday.length);
        setPendingCount(pending.length);
      } catch (err) {
        console.error("Failed to fetch assignments KPIs", err);
      }
    })();
  }, []);

  /* ----------------------------- announcements ---------------------------- */
  useEffect(() => {
    (async () => {
      try {
        const token = localStorage.getItem("token");
        if (!token) return;

        const res = await fetch(`${API_BASE}/api/general-announcements`, {
          headers: { Authorization: `Bearer ${token}` },
        });
        if (!res.ok) return;

        const all = await res.json();
        const dismissed = new Set(getDismissed());

        // Show only if creator is Principal OR any "vice ... education"
        const filtered = (all || []).filter((a) => {
          const role = (a?.createdBy?.role || "").toLowerCase();
          const fromPrincipal = role.includes("principal");
          const fromVPE = role.includes("vice") && role.includes("education");
          return (fromPrincipal || fromVPE) && !dismissed.has(a._id);
        });

        setAnnouncements(filtered);
      } catch (err) {
        console.error("Failed to fetch announcements", err);
      }
    })();
  }, []);

  const dismissAnnouncement = (id) => {
    addDismissed(id);
    setAnnouncements((prev) => prev.filter((a) => a._id !== id));
  };

  /* -------------------------------- render -------------------------------- */
  return (
    <div className="flex flex-col md:flex-row min-h-screen overflow-hidden font-poppinsr">
      <Student_Navbar />

      <div className="flex-1 bg-gray-100 p-4 sm:p-6 md:p-10 overflow-auto font-poppinsr md:ml-64">
        {/* Header */}
        <div className="flex flex-col md:flex-row justify-between items-center gap-4 mb-6">
          <div>
            <h2 className="text-2xl md:text-3xl font-bold">Student Dashboard</h2>
            <p className="text-base md:text-lg">
              {academicYear
                ? `${academicYear.schoolYearStart}-${academicYear.schoolYearEnd}`
                : "Loading..."}{" "}
              | {currentTerm ? currentTerm.termName : "Loading..."} |{" "}
              {new Date().toLocaleDateString("en-US", {
                weekday: "long",
                year: "numeric",
                month: "long",
                day: "numeric",
              })}
            </p>
          </div>
          <div className="flex items-center gap-4">
            {/* Debug mode toggle */}
            <button
              onClick={() => setDebugMode(!debugMode)}
              className={`px-3 py-2 text-sm rounded ${
                debugMode 
                  ? 'bg-red-600 text-white hover:bg-red-700' 
                  : 'bg-gray-600 text-white hover:bg-gray-700'
              }`}
            >
              {debugMode ? 'Debug ON' : 'Debug OFF'}
            </button>
          <ProfileMenu />
          </div>
        </div>

<<<<<<< HEAD
        {/* Recent Classes Section */}
        <h3 className="text-lg md:text-4xl font-bold mb-3">
          Recent Classes
          {debugMode && <span className="text-sm text-red-600 ml-2">(Debug Mode - Showing All Classes)</span>}
        </h3>
=======
        {/* Overview */}
        <h3 className="text-lg md:text-2xl font-bold mb-3">Overview</h3>
        <div className="grid grid-cols-1 sm:grid-cols-2 gap-4 mb-6">
          <div className="flex items-center gap-4 bg-[#0D3E86] text-white rounded-2xl p-5 shadow">
            <div className="shrink-0">
              <ClipboardList className="w-10 h-10" />
            </div>
            <div>
              <div className="text-3xl font-bold leading-none">{pendingCount}</div>
              <div className="text-sm opacity-90">Pending Assignments</div>
            </div>
          </div>

          <div className="flex items-center gap-4 bg-gray-200 rounded-2xl p-5 shadow">
            <div className="shrink-0 text-[#0D3E86]">
              <CalendarDays className="w-10 h-10" />
            </div>
            <div className="text-gray-800">
              {dueTodayCount > 0 ? (
                <div className="text-base font-semibold">
                  You have {dueTodayCount} assignment{dueTodayCount > 1 ? "s" : ""} due today
                </div>
              ) : (
                <div className="text-base font-semibold">No assignments due today</div>
              )}
            </div>
          </div>
        </div>

        {/* Announcements */}
        {announcements.length > 0 && (
          <div className="mb-6">
            <div className="bg-white rounded-2xl shadow p-4 md:p-6">
              <div className="flex items-center justify-between mb-3">
                <h4 className="text-lg font-semibold">Announcements</h4>
                <button
                  onClick={() => dismissAnnouncement(announcements[0]._id)}
                  className="text-gray-500 hover:text-gray-700"
                  aria-label="Dismiss announcement"
                  title="Dismiss"
                >
                  <X className="w-5 h-5" />
                </button>
              </div>

              <div className="space-y-1">
                <div className="text-base font-semibold text-gray-900">
                  {announcements[0].title}
                </div>
                <div className="text-xs text-gray-500">
                  {announcements[0].termName} • {announcements[0].schoolYear}
                </div>
                <div className="text-sm text-gray-800 whitespace-pre-wrap break-words overflow-hidden mt-2">
                  {announcements[0].body}
                </div>
                {announcements[0]?.createdBy && (
                  <div className="text-xs text-gray-600 mt-3">
                    {(announcements[0].createdBy.firstname || "") +
                      (announcements[0].createdBy.lastname
                        ? " " + announcements[0].createdBy.lastname
                        : "")}
                    {announcements[0].createdBy.role
                      ? ` — ${announcements[0].createdBy.role}`
                      : ""}
                  </div>
                )}
              </div>
            </div>
          </div>
        )}

        {/* Recent Classes */}
        <h3 className="text-lg md:text-2xl font-bold mb-3">Recent Classes</h3>
>>>>>>> 4113bc8c
        <div className="grid grid-cols-1 sm:grid-cols-2 lg:grid-cols-3 gap-6 mb-8">
          {loading ? (
            <p>Loading...</p>
          ) : classes.length === 0 ? (
            <div className="col-span-full text-center">
              <p className="text-gray-500 mb-2">No classes found.</p>
              {debugMode && (
                <p className="text-sm text-gray-400">
                  Debug: Check console for detailed filtering information
                </p>
              )}
            </div>
          ) : (
            classes.map((cls) => (
              <div
                key={cls.classID}
                className="relative bg-white rounded-2xl shadow-md flex flex-col justify-baseline cursor-pointer overflow-hidden"
                style={{ minHeight: "240px", borderRadius: "28px" }}
                onClick={() =>
                  (window.location.href = `/student_class/${cls.classID}`)
                }
              >
                <div
                  className="flex items-center justify-center bg-gray-500"
                  style={{
                    height: "160px",
                    borderTopLeftRadius: "28px",
                    borderTopRightRadius: "28px",
                  }}
                >
                  {cls.image ? (
                    <img
                      src={
                        cls.image.startsWith("/uploads/")
                          ? `${API_BASE}${cls.image}`
                          : cls.image
                      }
                      alt="Class"
                      className="object-cover w-full h-full"
                      style={{
                        maxHeight: "160px",
                        borderTopLeftRadius: "28px",
                        borderTopRightRadius: "28px",
                        borderBottomLeftRadius: 0,
                        borderBottomRightRadius: 0,
                      }}
                    />
                  ) : (
                    <span className="text-white text-xl font-bold">image</span>
                  )}
                </div>

                <div
                  className="flex items-center justify-between bg-[#00418b] px-6 py-4"
                  style={{
                    borderRadius: 0,
                    borderBottomLeftRadius: "28px",
                    borderBottomRightRadius: "28px",
                    marginTop: 0,
                  }}
                >
                  <div>
<<<<<<< HEAD
                    <div className="text-lg font-bold text-white">{cls.subjectName || cls.className || 'Subject Name'}</div>
                    <div className="text-white text-base">{cls.sectionName || cls.section || cls.classCode || 'Section Name'}</div>
=======
                    <div className="text-lg font-bold text-white">
                      {cls.className || "Subject Name"}
                    </div>
                    <div className="text-white text-base">
                      {cls.section || cls.classCode || "Section Name"}
                    </div>
>>>>>>> 4113bc8c
                  </div>
                  <img src={arrowRight} alt="Arrow" className="w-6 h-6" />
                </div>
              </div>
            ))
          )}
        </div>
      </div>
    </div>
  );
}<|MERGE_RESOLUTION|>--- conflicted
+++ resolved
@@ -5,15 +5,7 @@
 import ProfileMenu from "../ProfileMenu";
 import { Link } from "react-router-dom";
 
-<<<<<<< HEAD
 const API_BASE = import.meta.env.VITE_API_URL || "http://localhost:5000";
-=======
-// lucide icons
-import { ClipboardList, CalendarDays, X } from "lucide-react";
-
-const API_BASE =
-  import.meta.env.VITE_API_URL || "https://juanlms-webapp-server.onrender.com";
->>>>>>> 4113bc8c
 
 export default function Student_Dashboard() {
   const [classes, setClasses] = useState([]);
@@ -82,7 +74,6 @@
     async function fetchClasses() {
       try {
         const token = localStorage.getItem("token");
-<<<<<<< HEAD
         
         console.log("Student Dashboard - Current userID from localStorage:", currentUserID);
         console.log("Student Dashboard - Current user from localStorage:", localStorage.getItem("user"));
@@ -146,28 +137,11 @@
         }) : [];
         
         console.log("Student Dashboard - Filtered classes (my-classes):", filtered);
-=======
-        const res = await fetch(`${API_BASE}/classes`, {
-          headers: { Authorization: `Bearer ${token}` },
-        });
-        const data = await res.json();
-
-        const filtered = data.filter(
-          (cls) =>
-            cls.members?.includes(currentUserID) &&
-            cls.isArchived !== true &&
-            cls.academicYear ===
-              `${academicYear?.schoolYearStart}-${academicYear?.schoolYearEnd}` &&
-            cls.termName === currentTerm?.termName
-        );
-
->>>>>>> 4113bc8c
         setClasses(filtered);
 
         // keep progress logic
         const progressMap = {};
         for (const cls of filtered) {
-<<<<<<< HEAD
           const classId = cls.classID; // lessons and members use classID, not _id
           console.log("Student Dashboard - Fetching lessons for class:", classId);
           
@@ -194,49 +168,16 @@
                     totalPages += file.totalPages;
                   }
                 } catch { /* ignore progress fetch errors */ }
-=======
-          try {
-            const token = localStorage.getItem("token");
-            const lessonRes = await fetch(
-              `${API_BASE}/lessons?classID=${cls.classID}`,
-              { headers: { Authorization: `Bearer ${token}` } }
-            );
-            const lessons = await lessonRes.json();
-            let totalPages = 0;
-            let totalRead = 0;
-            for (const lesson of lessons) {
-              if (lesson.files?.length) {
-                for (const file of lesson.files) {
-                  try {
-                    const progRes = await fetch(
-                      `${API_BASE}/lessons/lesson-progress?lessonId=${lesson._id}&fileUrl=${encodeURIComponent(file.fileUrl)}`,
-                      { headers: { Authorization: `Bearer ${token}` } }
-                    );
-                    const prog = await progRes.json();
-                    if (prog?.totalPages) {
-                      totalPages += prog.totalPages;
-                      totalRead += Math.min(prog.lastPage, prog.totalPages);
-                    } else if (file.totalPages) {
-                      totalPages += file.totalPages;
-                    }
-                  } catch {}
-                }
->>>>>>> 4113bc8c
               }
             }
             progressMap[cls.classID] =
               totalPages > 0 ? Math.round((totalRead / totalPages) * 100) : 0;
-          } catch {
-            progressMap[cls.classID] = 0;
           }
-<<<<<<< HEAD
           let percent = 0;
           if (totalPages > 0) {
             percent = Math.round((totalRead / totalPages) * 100);
           }
           progressMap[classId] = percent;
-=======
->>>>>>> 4113bc8c
         }
         setClassProgress(progressMap);
       } catch (err) {
@@ -245,18 +186,12 @@
         setLoading(false);
       }
     }
-<<<<<<< HEAD
     
     // Only fetch classes when we have both academic year and term
     if (academicYear && currentTerm) {
       fetchClasses();
     }
   }, [currentUserID, academicYear, currentTerm, debugMode]);
-=======
-
-    if (academicYear && currentTerm) fetchClasses();
-  }, [currentUserID, academicYear, currentTerm]);
->>>>>>> 4113bc8c
 
   /* -------------------------- assignment metrics ------------------------- */
   useEffect(() => {
@@ -360,87 +295,11 @@
           </div>
         </div>
 
-<<<<<<< HEAD
         {/* Recent Classes Section */}
         <h3 className="text-lg md:text-4xl font-bold mb-3">
           Recent Classes
           {debugMode && <span className="text-sm text-red-600 ml-2">(Debug Mode - Showing All Classes)</span>}
         </h3>
-=======
-        {/* Overview */}
-        <h3 className="text-lg md:text-2xl font-bold mb-3">Overview</h3>
-        <div className="grid grid-cols-1 sm:grid-cols-2 gap-4 mb-6">
-          <div className="flex items-center gap-4 bg-[#0D3E86] text-white rounded-2xl p-5 shadow">
-            <div className="shrink-0">
-              <ClipboardList className="w-10 h-10" />
-            </div>
-            <div>
-              <div className="text-3xl font-bold leading-none">{pendingCount}</div>
-              <div className="text-sm opacity-90">Pending Assignments</div>
-            </div>
-          </div>
-
-          <div className="flex items-center gap-4 bg-gray-200 rounded-2xl p-5 shadow">
-            <div className="shrink-0 text-[#0D3E86]">
-              <CalendarDays className="w-10 h-10" />
-            </div>
-            <div className="text-gray-800">
-              {dueTodayCount > 0 ? (
-                <div className="text-base font-semibold">
-                  You have {dueTodayCount} assignment{dueTodayCount > 1 ? "s" : ""} due today
-                </div>
-              ) : (
-                <div className="text-base font-semibold">No assignments due today</div>
-              )}
-            </div>
-          </div>
-        </div>
-
-        {/* Announcements */}
-        {announcements.length > 0 && (
-          <div className="mb-6">
-            <div className="bg-white rounded-2xl shadow p-4 md:p-6">
-              <div className="flex items-center justify-between mb-3">
-                <h4 className="text-lg font-semibold">Announcements</h4>
-                <button
-                  onClick={() => dismissAnnouncement(announcements[0]._id)}
-                  className="text-gray-500 hover:text-gray-700"
-                  aria-label="Dismiss announcement"
-                  title="Dismiss"
-                >
-                  <X className="w-5 h-5" />
-                </button>
-              </div>
-
-              <div className="space-y-1">
-                <div className="text-base font-semibold text-gray-900">
-                  {announcements[0].title}
-                </div>
-                <div className="text-xs text-gray-500">
-                  {announcements[0].termName} • {announcements[0].schoolYear}
-                </div>
-                <div className="text-sm text-gray-800 whitespace-pre-wrap break-words overflow-hidden mt-2">
-                  {announcements[0].body}
-                </div>
-                {announcements[0]?.createdBy && (
-                  <div className="text-xs text-gray-600 mt-3">
-                    {(announcements[0].createdBy.firstname || "") +
-                      (announcements[0].createdBy.lastname
-                        ? " " + announcements[0].createdBy.lastname
-                        : "")}
-                    {announcements[0].createdBy.role
-                      ? ` — ${announcements[0].createdBy.role}`
-                      : ""}
-                  </div>
-                )}
-              </div>
-            </div>
-          </div>
-        )}
-
-        {/* Recent Classes */}
-        <h3 className="text-lg md:text-2xl font-bold mb-3">Recent Classes</h3>
->>>>>>> 4113bc8c
         <div className="grid grid-cols-1 sm:grid-cols-2 lg:grid-cols-3 gap-6 mb-8">
           {loading ? (
             <p>Loading...</p>
@@ -503,17 +362,8 @@
                   }}
                 >
                   <div>
-<<<<<<< HEAD
                     <div className="text-lg font-bold text-white">{cls.subjectName || cls.className || 'Subject Name'}</div>
                     <div className="text-white text-base">{cls.sectionName || cls.section || cls.classCode || 'Section Name'}</div>
-=======
-                    <div className="text-lg font-bold text-white">
-                      {cls.className || "Subject Name"}
-                    </div>
-                    <div className="text-white text-base">
-                      {cls.section || cls.classCode || "Section Name"}
-                    </div>
->>>>>>> 4113bc8c
                   </div>
                   <img src={arrowRight} alt="Arrow" className="w-6 h-6" />
                 </div>
