--- conflicted
+++ resolved
@@ -151,11 +151,7 @@
     fileInputRef.current.click();
   };
 
-<<<<<<< HEAD
-=======
-
-
->>>>>>> 25e2511e
+
   return (
     <div className="flex max-h-screen">
       <Admin_Navbar />
