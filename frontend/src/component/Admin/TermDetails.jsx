import React, { useState, useEffect, useCallback, useRef } from 'react';
import { useParams, useNavigate } from 'react-router-dom';
import Admin_Navbar from './Admin_Navbar';
import ProfileMenu from '../ProfileMenu';

<<<<<<< HEAD
const API_BASE = import.meta.env.VITE_API_BASE || "http://localhost:5000";
=======
const API_BASE = "http://localhost:5000";
>>>>>>> 532d41fb

// Import icons
import editIcon from "../../assets/editing.png";
import archiveIcon from "../../assets/archive.png";
import tracksIcon from "../../assets/tracks.png";
import strandsIcon from "../../assets/strands.png";
import sectionsIcon from "../../assets/sections.png";
import subjectsIcon from "../../assets/subjects.png";
import facultyIcon from "../../assets/faculty.png";
import studentIcon from "../../assets/student.png";
import termDashboardIcon from "../../assets/termdashboard.png"; // Reverted to dashboard.png as per user's last manual change
import * as XLSX from 'xlsx'; // Add this import for Excel handling
import DependencyWarningModal from './DependencyWarningModal';

// Student School ID validation function (xx-xxxxx format)
const validateStudentSchoolIDFormat = (schoolID) => {
  if (!schoolID || typeof schoolID !== 'string') {
    return false;
  }
  
  // Remove any whitespace
  const trimmedID = schoolID.trim();
  
  // Check if it matches the pattern xx-xxxxx (2 digits, hyphen, 5 digits)
  const studentSchoolIDPattern = /^\d{2}-\d{5}$/;
  
  return studentSchoolIDPattern.test(trimmedID);
};

// Faculty School ID validation function (F000 format)
const validateFacultySchoolIDFormat = (schoolID) => {
  if (!schoolID || typeof schoolID !== 'string') {
    return false;
  }
  
  // Remove any whitespace
  const trimmedID = schoolID.trim();
  
  // Check if it matches the pattern F followed by 3 digits
  const facultySchoolIDPattern = /^F\d{3}$/;
  
  return facultySchoolIDPattern.test(trimmedID);
};

export default function TermDetails({ termData: propTermData, quarterData, refreshKey }) {
  const { termId } = useParams();
  const navigate = useNavigate();
  const importFileInputRef = useRef(null); // Initialize useRef for the file input
  const [activeTab, setActiveTab] = useState('dashboard');
  const [termDetails, setTermDetails] = useState(null);
  const [loading, setLoading] = useState(true);
  const [error, setError] = useState(null);

  // State for Tracks management
  const [trackFormData, setTrackFormData] = useState({
    trackName: '',
    trackType: ''
  });
  const [tracks, setTracks] = useState([]);
  const [trackError, setTrackError] = useState('');
  const [trackSuccess, setTrackSuccess] = useState('');
  const [isEditMode, setIsEditMode] = useState(false);
  const [editingTrack, setEditingTrack] = useState(null);

  // State for Strands management
  const [strandFormData, setStrandFormData] = useState({
    trackId: '',
    strandName: '',
    strandType: ''
  });
  const [strands, setStrands] = useState([]);
  const [strandError, setStrandError] = useState('');
  const [isStrandEditMode, setIsStrandEditMode] = useState(false);
  const [editingStrand, setEditingStrand] = useState(null);
  const [isStrandModalOpen, setIsStrandModalOpen] = useState(false);

  // State for Sections management
  const [sectionFormData, setSectionFormData] = useState({
    trackId: '',
    strandId: '',
    sectionName: '',
    gradeLevel: ''
  });
  const [sections, setSections] = useState([]);
  const [sectionError, setSectionError] = useState('');
  const [isSectionEditMode, setIsSectionEditMode] = useState(false);
  const [editingSection, setEditingSection] = useState(null);
  const [isSectionModalOpen, setIsSectionModalOpen] = useState(false);

  // State for Faculty Assignment management
  const [facultyFormData, setFacultyFormData] = useState({
    facultyId: '',
    trackId: '',
    strandId: '',
    sectionIds: [],
    gradeLevel: '',
    subjectName: '',
  });
  const [facultyAssignments, setFacultyAssignments] = useState([]);
  const [facultyError, setFacultyError] = useState('');
  const [isFacultyEditMode, setIsFacultyEditMode] = useState(false);
  const [editingFacultyAssignment, setEditingFacultyAssignment] = useState(null);
  const [faculties, setFaculties] = useState([]); // To store faculty users for dropdown
  const [isFacultyModalOpen, setIsFacultyModalOpen] = useState(false);

  // State for Student Assignment management
  const [studentFormData, setStudentFormData] = useState({
    studentId: '',
    trackId: '',
    strandId: '',
    sectionIds: [],
    gradeLevel: ''
  });
  const [studentAssignments, setStudentAssignments] = useState([]);
  const [studentError, setStudentError] = useState('');
  const [isStudentEditMode, setIsStudentEditMode] = useState(false);
  const [editingStudentAssignment, setEditingStudentAssignment] = useState(null);
  const [students, setStudents] = useState([]); // To store student users for dropdown
  const [isStudentModalOpen, setIsStudentModalOpen] = useState(false);
  const [registrants, setRegistrants] = useState([]);

  // Add state for search functionality for Faculty and Students
  const [facultySearchTerm, setFacultySearchTerm] = useState('');
  const [showFacultySuggestions, setShowFacultySuggestions] = useState(false);
  const [facultySearchResults, setFacultySearchResults] = useState([]); // Separate state for search results
  const [studentSearchTerm, setStudentSearchTerm] = useState('');
  const [studentManualId, setStudentManualId] = useState('');
  const [showStudentSuggestions, setShowStudentSuggestions] = useState(false);
  const [studentSearchResults, setStudentSearchResults] = useState([]); // Separate state for search results

  const [excelFile, setExcelFile] = useState(null);

  // State for dependency warning modal
  const [dependencyModal, setDependencyModal] = useState({
    isOpen: false,
    entityName: '',
    entityType: '',
    dependencies: {},
    onConfirm: null
  });
  const [excelError, setExcelError] = useState('');
  const [isUploading, setIsUploading] = useState(false);
  const [previewModalOpen, setPreviewModalOpen] = useState(false);
  const [previewTracks, setPreviewTracks] = useState([]);
  const [validationStatus, setValidationStatus] = useState({});

  // Add new state for strand Excel handling
  const [strandExcelFile, setStrandExcelFile] = useState(null);
  const [strandPreviewModalOpen, setStrandPreviewModalOpen] = useState(false);
  const [strandPreviewData, setStrandPreviewData] = useState([]);
  const [strandValidationStatus, setStrandValidationStatus] = useState({});

  // Add new state for section Excel handling
  const [sectionExcelFile, setSectionExcelFile] = useState(null);
  const [sectionPreviewModalOpen, setSectionPreviewModalOpen] = useState(false);
  const [sectionPreviewData, setSectionPreviewData] = useState([]);
  const [sectionValidationStatus, setSectionValidationStatus] = useState({});
  const [isSectionUploading, setIsSectionUploading] = useState(false);

  // Add new state for faculty assignment Excel handling
  const [facultyAssignmentExcelFile, setFacultyAssignmentExcelFile] = useState(null);
  const [facultyAssignmentPreviewModalOpen, setFacultyAssignmentPreviewModalOpen] = useState(false);
  const [facultyAssignmentPreviewData, setFacultyAssignmentPreviewData] = useState([]);
  const [facultyAssignmentValidationStatus, setFacultyAssignmentValidationStatus] = useState({});
  const [isFacultyAssignmentUploading, setIsFacultyAssignmentUploading] = useState(false);

  // State for Student Assignment Batch Upload
  const [studentExcelFile, setStudentExcelFile] = useState(null);
  const [studentPreviewModalOpen, setStudentPreviewModalOpen] = useState(false);
  const [studentPreviewData, setStudentPreviewData] = useState([]);
  const [studentValidationStatus, setStudentValidationStatus] = useState({});
  const [isStudentUploading, setIsStudentUploading] = useState(false);
  const [studentExcelError, setStudentExcelError] = useState('');

  // --- SUBJECTS STATE ---
  const [subjects, setSubjects] = useState([]);
  const [subjectFormData, setSubjectFormData] = useState({
    subjectName: '',
    trackName: '',
    strandName: '',
    gradeLevel: ''
  });
  const [subjectError, setSubjectError] = useState('');
  const [isSubjectEditMode, setIsSubjectEditMode] = useState(false);
  const [editingSubject, setEditingSubject] = useState(null);
  const [isSubjectModalOpen, setIsSubjectModalOpen] = useState(false);
  
  // Batch upload state for subjects
  const [subjectExcelFile, setSubjectExcelFile] = useState(null);
  const [subjectPreviewModalOpen, setSubjectPreviewModalOpen] = useState(false);
  const [subjectPreviewData, setSubjectPreviewData] = useState([]);
  const [subjectValidationStatus, setSubjectValidationStatus] = useState({});
  const [isSubjectUploading, setIsSubjectUploading] = useState(false);
  const [subjectExcelError, setSubjectExcelError] = useState('');

  // Pagination states (10 per page)
  const ROWS_PER_PAGE = 10;
  const [tracksPage, setTracksPage] = useState(1);
  const [strandsPage, setStrandsPage] = useState(1);
  const [sectionsPage, setSectionsPage] = useState(1);
  const [subjectsPage, setSubjectsPage] = useState(1);
  const [facultyAssignPage, setFacultyAssignPage] = useState(1);
  const [studentAssignPage, setStudentAssignPage] = useState(1);

  const paginate = (items, page, perPage) => {
    const total = items?.length || 0;
    const totalPages = Math.max(1, Math.ceil(total / perPage));
    const currentPage = Math.min(Math.max(1, page), totalPages);
    const start = (currentPage - 1) * perPage;
    const end = start + perPage;
    return { slice: (items || []).slice(start, end), totalPages, currentPage };
  };

  // SHOW TRACK MODAL
  const [showTrackModal, setShowTrackModal] = useState(false);
  const [showStrandModal, setShowStrandModal] = useState(false);
  const [showSectionModal, setShowSectionModal] = useState(false);
  const [showSubjectModal, setShowSubjectModal] = useState(false);
  const [showFacultyModal, setShowFacultyModal] = useState(false);
  const [showStudentModal, setShowStudentModal] = useState(false);
  

  // New state for Term Data Import
  const [importModalOpen, setImportModalOpen] = useState(false);
  const [importExcelFile, setImportExcelFile] = useState(null);
  const [importLoading, setImportLoading] = useState(false);
  const [importError, setImportError] = useState('');
  const [importPreviewData, setImportPreviewData] = useState({
    tracks: [],
    strands: [],
    sections: [],
    subjects: [],
    facultyAssignments: [],
    studentAssignments: []
  });
  const [importValidationStatus, setImportValidationStatus] = useState({
    tracks: [],
    strands: [],
    sections: [],
    subjects: [],
    facultyAssignments: [],
    studentAssignments: []
  });
  const [activeImportTab, setActiveImportTab] = useState('tracks'); // Default tab for import modal
  
  // State for validation results modal
  const [validationModalOpen, setValidationModalOpen] = useState(false);
  const [validationResults, setValidationResults] = useState({
    tracks: { valid: 0, invalid: 0, details: [] },
    strands: { valid: 0, invalid: 0, details: [] },
    sections: { valid: 0, invalid: 0, details: [] },
    subjects: { valid: 0, invalid: 0, details: [] },
    facultyAssignments: { valid: 0, invalid: 0, details: [] },
    studentAssignments: { valid: 0, invalid: 0, details: [] }
  });

  const tabs = [
    { id: 'dashboard', label: 'Term Dashboard', icon: termDashboardIcon },
    { id: 'tracks', label: 'Tracks', icon: tracksIcon },
    { id: 'strands', label: 'Strands', icon: strandsIcon },
    { id: 'sections', label: 'Sections', icon: sectionsIcon },
    { id: 'subjects', label: 'Subjects', icon: subjectsIcon }, // <-- Move this line here
    { id: 'faculty', label: 'Faculty Assignment', icon: facultyIcon },
    { id: 'students', label: 'Student Assignment', icon: studentIcon },
  ];

  // In a real application, you would fetch term details here using termId
  useEffect(() => {
    // If termData is provided as props (from quarter view), use it directly
    if (propTermData) {
      console.log('Term details loaded from props:', propTermData);
      setTermDetails(propTermData);
      setError(null);
      setLoading(false);
      return;
    }

    // Otherwise, fetch from API using termId from URL params
    const fetchTerm = async () => {
      try {
        setLoading(true);
        const token = localStorage.getItem('token');

        const response = await fetch(`${API_BASE}/api/terms/${termId}`, {
          headers: {
            'Authorization': `Bearer ${token}`
          }
        });
        
        if (!response.ok) {
          throw new Error(`HTTP ${response.status}: ${response.statusText}`);
        }
        
        const data = await response.json();
        console.log('Term details loaded:', data);
        setTermDetails(data);
        setError(null);
      } catch (err) {
        console.error('Error loading term details:', err);
        setError("Failed to load term details.");
      } finally {
        setLoading(false);
      }
    };

    if (termId) {
      fetchTerm();
    }
  }, [termId, propTermData]);

  // Fetch tracks when term details are loaded
  useEffect(() => {
    if (termDetails) {
      fetchTracks();
      fetchFaculties(); // Fetch faculties when term details are loaded
      fetchStudents(); // Fetch students when term details are loaded
    }
  }, [termDetails]);

  const fetchTracks = async () => {
    try {
      console.log('Fetching tracks for term:', termDetails.termName, 'School Year:', termDetails.schoolYear);
      // Use the more precise endpoint that filters by both schoolYear and termName
      const res = await fetch(`${API_BASE}/api/tracks/termId/${termDetails._id}`);
      if (res.ok) {
        const data = await res.json();
        console.log('Tracks loaded:', data);
        // Deduplicate tracks by _id to prevent React key collisions
        const uniqueTracks = data.filter((track, index, arr) => 
          arr.findIndex(t => t._id === track._id) === index
        );
        setTracks(uniqueTracks);
      } else {
        const data = await res.json();
        console.error('Failed to fetch tracks:', data);
        setTrackError(data.message || 'Failed to fetch tracks');
      }
    } catch (err) {
      console.error('Error fetching tracks:', err);
      setTrackError('Error fetching tracks');
    }
  };

  const fetchFaculties = async () => {
    try {
      console.log('🔍 Fetching faculties...');
      const token = localStorage.getItem('token');
      console.log('🔑 Token:', token ? 'Present' : 'Missing');
      
      const res = await fetch(`${API_BASE}/users/active`, {
        headers: {
          'Authorization': `Bearer ${token}`
        }
      });
      
      console.log('📡 Faculty fetch response status:', res.status);
      console.log('📡 Faculty fetch response ok:', res.ok);
      
      if (res.ok) {
        const data = await res.json();
        console.log("📊 Fetched all active users (faculties potential):", data);
        console.log("📊 Total users fetched:", data.length);
        
        const facultyUsers = data.filter(user => user.role === 'faculty');
        console.log("👨‍🏫 Filtered faculty users:", facultyUsers);
        console.log("👨‍🏫 Faculty count:", facultyUsers.length);
        
        // Log each faculty user details
        facultyUsers.forEach((faculty, index) => {
          console.log(`👨‍🏫 Faculty ${index + 1}:`, {
            id: faculty._id,
            name: `${faculty.firstname} ${faculty.lastname}`,
            role: faculty.role,
            status: faculty.status,
            isArchived: faculty.isArchived,
            email: faculty.email
          });
        });
        
        setFaculties(facultyUsers);
      } else {
        const data = await res.json();
        console.error('❌ Faculty fetch failed:', data);
        setFacultyError(data.message || 'Failed to fetch faculties');
      }
    } catch (err) {
      console.error('💥 Error fetching faculties:', err);
      setFacultyError('Error fetching faculties');
    }
  };

  const fetchStudents = async () => {
    try {
      console.log('🔍 Fetching students...');
      const token = localStorage.getItem('token');
      console.log('🔑 Token:', token ? 'Present' : 'Missing');
      
      const res = await fetch(`${API_BASE}/users/active`, {
        headers: {
          'Authorization': `Bearer ${token}`
        }
      });
      
      console.log('📡 Student fetch response status:', res.status);
      console.log('📡 Student fetch response ok:', res.ok);
      
      if (res.ok) {
        const data = await res.json();
        console.log("📊 Fetched all active users (students potential):", data);
        console.log("📊 Total users fetched:", data.length);
        
        const studentUsers = data.filter(user => user.role === 'students');
        console.log("👨‍🎓 Filtered student users:", studentUsers);
        console.log("👨‍🎓 Student count:", studentUsers.length);
        
        // Log each student user details
        studentUsers.forEach((student, index) => {
          console.log(`👨‍🎓 Student ${index + 1}:`, {
            id: student._id,
            name: `${student.firstname} ${student.lastname}`,
            role: student.role,
            status: student.status,
            isArchived: student.isArchived,
            email: student.email
          });
        });
        
        setStudents(studentUsers);
      } else {
        const data = await res.json();
        console.error('❌ Student fetch failed:', data);
        setStudentError(data.message || 'Failed to fetch students');
      }
    } catch (err) {
      console.error('💥 Error fetching students:', err);
      setStudentError('Error fetching students');
    }
  };

  // Fetch strands when tracks are loaded
  useEffect(() => {
    if (tracks.length > 0) {
      fetchStrands();
    }
  }, [tracks, quarterData]);

  const fetchStrands = async () => {
    setStrandError('');
    try {
      const quarterParam = quarterData ? `?quarterName=${encodeURIComponent(quarterData.quarterName)}` : '';
      const res = await fetch(`${API_BASE}/api/strands/schoolyear/${termDetails.schoolYear}/term/${termDetails.termName}${quarterParam}`);
      if (res.ok) {
        const data = await res.json();
        setStrands(data);
      } else {
        const data = await res.json();
        setStrandError(data.message || 'Failed to fetch strands');
      }
    } catch (err) {
      setStrandError('Error fetching strands');
    }
  };

  // Fetch sections when track or strand data changes
  useEffect(() => {
    if (tracks.length > 0 && strands.length > 0) {
      fetchSections();
    }
  }, [tracks, strands, quarterData]);

  const fetchSections = async () => {
    setSectionError('');
    try {
      const allSections = [];
      for (const track of tracks) {
        const strandsInTrack = strands.filter(strand => strand.trackName === track.trackName);
        for (const strand of strandsInTrack) {
          const quarterParam = quarterData ? `&quarterName=${encodeURIComponent(quarterData.quarterName)}` : '';
          const res = await fetch(`${API_BASE}/api/sections/track/${track.trackName}/strand/${strand.strandName}?schoolYear=${termDetails.schoolYear}&termName=${termDetails.termName}${quarterParam}`);
          if (res.ok) {
            const data = await res.json();
            allSections.push(...data);
          } else {
            const data = await res.json();
            setSectionError(data.message || `Failed to fetch sections for track ${track.trackName}, strand ${strand.strandName}`);
            return;
          }
        }
      }
      setSections(allSections);
    } catch (err) {
      setSectionError('Error fetching sections');
    }
  };

  // Handle Track form submission
  const handleAddTrack = async (e) => {
    e.preventDefault();
    if (termDetails.status === 'archived') return;
    setTrackError('');

    if (!trackFormData.trackType) {
      setTrackError('Please select a track type.');
      return;
    }
    
    if (trackFormData.trackType === 'custom' && !trackFormData.trackName.trim()) {
      setTrackError('Custom track name cannot be empty.');
      return;
    }

    try {
      const res = await fetch(`${API_BASE}/api/tracks`, {
        method: 'POST',
        headers: { 'Content-Type': 'application/json' },
        body: JSON.stringify({
          trackName: trackFormData.trackType === 'custom' ? trackFormData.trackName.trim() : trackFormData.trackType,
          schoolYear: termDetails.schoolYear,
          termName: termDetails.termName,
          quarterName: quarterData ? quarterData.quarterName : undefined
        })
      });

      if (res.ok) {
        const newTrack = await res.json();
        setTracks([...tracks, newTrack]);
        // Audit log: Track Added
        try {
          const token = localStorage.getItem('token');
          fetch(`${API_BASE}/audit-log`, {
            method: 'POST',
            headers: {
              'Content-Type': 'application/json',
              'Authorization': `Bearer ${token}`
            },
              body: JSON.stringify({
                action: 'Track Added',
                details: `Added Track "${newTrack.trackName}" for ${termDetails.schoolYear} ${termDetails.termName}${quarterData ? ` (${quarterData.quarterName})` : ''}`,
                userRole: 'admin'
              })
          }).catch(() => {});
        } catch {}
        window.alert('Track added successfully!');
        setTrackFormData({ trackName: '', trackType: '' }); // Clear form
        setShowTrackModal(false); // Close modal
      } else {
        const data = await res.json();
        setTrackError(data.message || 'Failed to add track');
      }
    } catch (err) {
      setTrackError('Error adding track');
    }
  };

  const handleEditTrack = (track) => {
    setIsEditMode(true);
    setEditingTrack(track);
    setTrackFormData({
      trackName: track.trackName,
      trackType: track.trackName === 'Academic Track' || track.trackName === 'TVL Track' ? track.trackName : 'custom'
    });
    setShowTrackModal(true);
  };
  const handleUpdateTrack = async (e) => {
    e.preventDefault();
    if (termDetails.status === 'archived') return;
    setTrackError('');

    if (!trackFormData.trackType) {
      setTrackError('Please select a track type.');
      return;
    }
    
    if (trackFormData.trackType === 'custom' && !trackFormData.trackName.trim()) {
      setTrackError('Custom track name cannot be empty.');
      return;
    }

    if (window.confirm("Save changes to this track?")) {
      try {
        const res = await fetch(`${API_BASE}/api/tracks/${editingTrack._id}`, {
          method: 'PATCH',
          headers: { 'Content-Type': 'application/json' },
          body: JSON.stringify({
            trackName: trackFormData.trackType === 'custom' ? trackFormData.trackName.trim() : trackFormData.trackType,
            schoolYear: termDetails.schoolYear,
            termName: termDetails.termName
          })
        });

        if (res.ok) {
          const updatedTrack = await res.json();
          setTracks(tracks.map(track =>
            track._id === editingTrack._id ? updatedTrack : track
          ));
          // Audit log: Track Edited
          try {
            const token = localStorage.getItem('token');
            const oldName = editingTrack?.trackName;
            const newName = trackFormData.trackName.trim();
            fetch(`${API_BASE}/audit-log`, {
              method: 'POST',
              headers: {
                'Content-Type': 'application/json',
                'Authorization': `Bearer ${token}`
              },
              body: JSON.stringify({
                action: 'Track Edited',
                details: `Edited Track "${oldName}" to "${newName}" for ${termDetails.schoolYear} ${termDetails.termName}`,
                userRole: 'admin'
              })
            }).catch(() => {});
          } catch {}
          window.alert('Track updated successfully!');
          setIsEditMode(false);
          setEditingTrack(null);
          setTrackFormData({ trackName: '', trackType: '' });
          setShowTrackModal(false); // Close modal
        } else {
          const data = await res.json();
          setTrackError(data.message || 'Failed to update track');
        }
      } catch (err) {
        setTrackError('Error updating track');
      }
    }
  };

  const handleDeleteTrack = async (track) => {
    if (termDetails.status === 'archived') return;
    
    try {
      // First, check dependencies
      const dependenciesRes = await fetch(`${API_BASE}/api/tracks/${track._id}/dependencies`);
      
      if (dependenciesRes.ok) {
        const dependencies = await dependenciesRes.json();
        
        if (dependencies.totalConnections > 0) {
          // Show detailed dependency modal
          const message = `⚠️ WARNING: Deleting this track will also delete ALL connected data!\n\n` +
            `📊 CONNECTED DATA:\n` +
            `• ${dependencies.strands.length} Strands\n` +
            `• ${dependencies.sections.length} Sections\n` +
            `• ${dependencies.subjects.length} Subjects\n` +
            `• ${dependencies.studentAssignments.length} Student Assignments\n` +
            `• ${dependencies.facultyAssignments.length} Faculty Assignments\n\n` +
            `Total: ${dependencies.totalConnections} connected records\n\n` +
            `This action CANNOT be undone!\n\n` +
            `Do you want to proceed?`;
            
          if (!window.confirm(message)) {
            return;
          }
        } else {
          // No dependencies, simple confirmation
          if (!window.confirm(`Are you sure you want to delete the track "${track.trackName}"?`)) {
            return;
          }
        }
        
        // Proceed with deletion (with cascade if needed)
        const deleteRes = await fetch(`${API_BASE}/api/tracks/${track._id}?confirmCascade=true`, {
          method: 'DELETE'
        });

        if (deleteRes.ok) {
          // Refresh all data since we may have deleted related records
          fetchTracks();
          fetchStrands();
          fetchSections();
          fetchSubjects();
          fetchFacultyAssignments();
          fetchStudentAssignments();
          // Audit log: Track Deleted
          try {
            const token = localStorage.getItem('token');
            fetch(`${API_BASE}/audit-log`, {
              method: 'POST',
              headers: {
                'Content-Type': 'application/json',
                'Authorization': `Bearer ${token}`
              },
              body: JSON.stringify({
                action: 'Track Deleted',
                details: `Deleted Track "${track.trackName}" for ${termDetails.schoolYear} ${termDetails.termName}`,
                userRole: 'admin'
              })
            }).catch(() => {});
          } catch {}
          
          window.alert('Track and all connected data deleted successfully!');
        } else {
          const data = await deleteRes.json();
          setTrackError(data.message || 'Failed to delete track');
        }
      } else {
        setTrackError('Failed to check track dependencies');
      }
    } catch (err) {
      setTrackError('Error deleting track');
      console.error('Error in handleDeleteTrack:', err);
    }
  };

  // Handle Strand form submission
  const handleAddStrand = async (e) => {
    e.preventDefault();
    if (termDetails.status === 'archived') return;
    setStrandError('');

    if (!strandFormData.trackId || !strandFormData.strandType) {
      setStrandError('Track Name and Strand Type cannot be empty.');
      return;
    }
    
    if (strandFormData.strandType === 'custom' && !strandFormData.strandName.trim()) {
      setStrandError('Custom strand name cannot be empty.');
      return;
    }

    const selectedTrack = tracks.find(track => track._id === strandFormData.trackId);
    if (!selectedTrack) {
      setStrandError('Selected track not found.');
      return;
    }

    try {
      const res = await fetch(`${API_BASE}/api/strands`, {
        method: 'POST',
        headers: { 'Content-Type': 'application/json' },
        body: JSON.stringify({
          strandName: strandFormData.strandType === 'custom' ? strandFormData.strandName.trim() : strandFormData.strandType,
          trackName: selectedTrack.trackName,
          schoolYear: termDetails.schoolYear,
          termName: termDetails.termName,
          quarterName: quarterData ? quarterData.quarterName : undefined
        })
      });

      if (res.ok) {
        const newStrand = await res.json();
        setStrands([...strands, newStrand]);
        // Audit log: Strand Added
        try {
          const token = localStorage.getItem('token');
          fetch(`${API_BASE}/audit-log`, {
            method: 'POST',
            headers: {
              'Content-Type': 'application/json',
              'Authorization': `Bearer ${token}`
            },
            body: JSON.stringify({
              action: 'Strand Added',
              details: `Added Strand "${newStrand.strandName}" under Track "${selectedTrack.trackName}" for ${termDetails.schoolYear} ${termDetails.termName}`,
              userRole: 'admin'
            })
          }).catch(() => {});
        } catch {}
        window.alert('Strand added successfully!');
        setStrandFormData({ trackId: '', strandName: '', strandType: '' }); // Clear form
        setIsStrandModalOpen(false); // Close modal
      } else {
        const data = await res.json();
        setStrandError(data.message || 'Failed to add strand');
      }
    } catch (err) {
      setStrandError('Error adding strand');
    }
  };

  const handleEditStrand = (strand) => {
    setIsStrandEditMode(true);
    setEditingStrand(strand);
    setStrandFormData({ 
      trackId: strand.trackId, 
      strandName: strand.strandName,
      strandType: strand.strandName === 'Accountancy, Business and Management (ABM)' || 
                  strand.strandName === 'General Academic Strand (GAS)' || 
                  strand.strandName === 'Humanities and Social Sciences (HUMSS)' || 
                  strand.strandName === 'Science, Technology, Engineering, and Mathematics (STEM)' ||
                  strand.strandName === 'Housekeeping' || 
                  strand.strandName === 'Cookery' || 
                  strand.strandName === 'Food and Beverage Services' || 
                  strand.strandName === 'Bread and Pastry Production' ? strand.strandName : 'custom'
    });
    setIsStrandModalOpen(true);
  };
  const handleUpdateStrand = async (e) => {
    e.preventDefault();
    if (termDetails.status === 'archived') return;
    setStrandError('');

    if (!strandFormData.trackId || !strandFormData.strandType) {
      setStrandError('Track Name and Strand Type cannot be empty.');
      return;
    }
    
    if (strandFormData.strandType === 'custom' && !strandFormData.strandName.trim()) {
      setStrandError('Custom strand name cannot be empty.');
      return;
    }

    const selectedTrack = tracks.find(track => track._id === strandFormData.trackId);
    if (!selectedTrack) {
      setStrandError('Selected track not found.');
      return;
    }

    if (window.confirm("Save changes to this strand?")) {
      try {
        const res = await fetch(`${API_BASE}/api/strands/${editingStrand._id}`, {
          method: 'PATCH',
          headers: { 'Content-Type': 'application/json' },
          body: JSON.stringify({
            strandName: strandFormData.strandType === 'custom' ? strandFormData.strandName.trim() : strandFormData.strandType,
            trackName: selectedTrack.trackName,
            schoolYear: termDetails.schoolYear,
            termName: termDetails.termName
          })
        });

        if (res.ok) {
          const updatedStrand = await res.json();
          setStrands(strands.map(strand =>
            strand._id === editingStrand._id ? updatedStrand : strand
          ));
          // Audit log: Strand Edited
          try {
            const token = localStorage.getItem('token');
            const oldName = editingStrand?.strandName;
            const newName = strandFormData.strandName.trim();
            fetch(`${API_BASE}/audit-log`, {
              method: 'POST',
              headers: {
                'Content-Type': 'application/json',
                'Authorization': `Bearer ${token}`
              },
              body: JSON.stringify({
                action: 'Strand Edited',
                details: `Edited Strand "${oldName}" to "${newName}" under Track "${selectedTrack.trackName}" for ${termDetails.schoolYear} ${termDetails.termName}`,
                userRole: 'admin'
              })
            }).catch(() => {});
          } catch {}
          window.alert('Strand updated successfully!');
          setIsStrandEditMode(false);
          setEditingStrand(null);
          setStrandFormData({ trackId: '', strandName: '', strandType: '' });
          setIsStrandModalOpen(false); // Close modal
        } else {
          const data = await res.json();
          setStrandError(data.message || 'Failed to update strand');
        }
      } catch (err) {
        setStrandError('Error updating strand');
      }
    }
  };

  const handleDeleteStrand = async (strand) => {
    if (termDetails.status === 'archived') return;
    
    try {
      // First, check dependencies
      const dependenciesRes = await fetch(`${API_BASE}/api/strands/${strand._id}/dependencies`);
      
      if (dependenciesRes.ok) {
        const dependencies = await dependenciesRes.json();
        
        if (dependencies.totalConnections > 0) {
          // Show detailed dependency modal
          const message = `⚠️ WARNING: Deleting this strand will also delete ALL connected data!\n\n` +
            `📊 CONNECTED DATA:\n` +
            `• ${dependencies.sections.length} Sections\n` +
            `• ${dependencies.subjects.length} Subjects\n` +
            `• ${dependencies.studentAssignments.length} Student Assignments\n` +
            `• ${dependencies.facultyAssignments.length} Faculty Assignments\n\n` +
            `Total: ${dependencies.totalConnections} connected records\n\n` +
            `This action CANNOT be undone!\n\n` +
            `Do you want to proceed?`;
            
          if (!window.confirm(message)) {
            return;
          }
        } else {
          // No dependencies, simple confirmation
          if (!window.confirm(`Are you sure you want to delete the strand "${strand.strandName}"?`)) {
            return;
          }
        }
        
        // Proceed with deletion (with cascade if needed)
        const deleteRes = await fetch(`${API_BASE}/api/strands/${strand._id}?confirmCascade=true`, {
          method: 'DELETE'
        });

        if (deleteRes.ok) {
          // Refresh all data since we may have deleted related records
          fetchStrands();
          fetchSections();
          fetchSubjects();
          fetchFacultyAssignments();
          fetchStudentAssignments();
          // Audit log: Strand Deleted
          try {
            const token = localStorage.getItem('token');
            fetch(`${API_BASE}/audit-log`, {
              method: 'POST',
              headers: {
                'Content-Type': 'application/json',
                'Authorization': `Bearer ${token}`
              },
              body: JSON.stringify({
                action: 'Strand Deleted',
                details: `Deleted Strand "${strand.strandName}" under Track "${strand.trackName}" for ${termDetails.schoolYear} ${termDetails.termName}`,
                userRole: 'admin'
              })
            }).catch(() => {});
          } catch {}
          
          window.alert('Strand and all connected data deleted successfully!');
        } else {
          const data = await deleteRes.json();
          setStrandError(data.message || 'Failed to delete strand');
        }
      } else {
        setStrandError('Failed to check strand dependencies');
      }
    } catch (err) {
      setStrandError('Error deleting strand');
      console.error('Error in handleDeleteStrand:', err);
    }
  };

  // Handle Section form submission
  const handleAddSection = async (e) => {
    e.preventDefault();
    setSectionError('');

    if (!sectionFormData.trackId || !sectionFormData.strandId || !sectionFormData.sectionName.trim() || !sectionFormData.gradeLevel) {
      setSectionError('All fields are required.');
      return;
    }

    const selectedTrack = tracks.find(track => track._id === sectionFormData.trackId);
    const selectedStrand = strands.find(strand => strand._id === sectionFormData.strandId);

    if (!selectedTrack || !selectedStrand) {
      setSectionError('Selected track or strand not found.');
      return;
    }

    try {
      const requestData = {
          sectionName: sectionFormData.sectionName.trim(),
          trackName: selectedTrack.trackName,
          strandName: selectedStrand.strandName,
          gradeLevel: sectionFormData.gradeLevel,
          schoolYear: termDetails.schoolYear,
          termName: termDetails.termName,
          quarterName: quarterData ? quarterData.quarterName : undefined
      };
      
      console.log('Sending section creation request:', requestData);
      
      const res = await fetch(`${API_BASE}/api/sections`, {
        method: 'POST',
        headers: { 'Content-Type': 'application/json' },
        body: JSON.stringify(requestData)
      });

      if (res.ok) {
        const newSection = await res.json();
        setSections([...sections, newSection]);
        // Audit log: Section Added
        try {
          const token = localStorage.getItem('token');
          fetch(`${API_BASE}/audit-log`, {
            method: 'POST',
            headers: {
              'Content-Type': 'application/json',
              'Authorization': `Bearer ${token}`
            },
            body: JSON.stringify({
              action: 'Section Added',
              details: `Added Section "${newSection.sectionName}" (Grade ${newSection.gradeLevel}) under Track "${selectedTrack.trackName}" / Strand "${selectedStrand.strandName}" for ${termDetails.schoolYear} ${termDetails.termName}${quarterData ? ` (${quarterData.quarterName})` : ''}`,
              userRole: 'admin'
            })
          }).catch(() => {});
        } catch {}
        window.alert('Section added successfully!');
        setSectionFormData({ trackId: '', strandId: '', sectionName: '', gradeLevel: '' }); // Clear form
      } else {
        const data = await res.json();
        console.error('Section creation failed:', data);
        setSectionError(data.message || 'Failed to add section');
      }
    } catch (err) {
      setSectionError('Error adding section');
    }
  };

  const handleEditSection = (section) => {
    setIsSectionEditMode(true);
    setEditingSection(section);
    setSectionFormData({
      trackId: tracks.find(track => track.trackName === section.trackName)?._id || '',
      strandId: strands.find(strand => strand.strandName === section.strandName && strand.trackName === section.trackName)?._id || '',
      sectionName: section.sectionName,
      gradeLevel: section.gradeLevel || '', // Populate gradeLevel when editing
    });
    setIsSectionModalOpen(true);
  };
  const handleUpdateSection = async (e) => {
    e.preventDefault();
    setSectionError('');

    if (!sectionFormData.trackId || !sectionFormData.strandId || !sectionFormData.sectionName.trim() || !sectionFormData.gradeLevel) {
      setSectionError('All fields are required.');
      return;
    }

    const selectedTrack = tracks.find(track => track._id === sectionFormData.trackId);
    const selectedStrand = strands.find(strand => strand._id === sectionFormData.strandId);

    if (!selectedTrack || !selectedStrand) {
      setSectionError('Selected track or strand not found.');
      return;
    }

    if (window.confirm("Save changes to this section?")) {
      try {
        const res = await fetch(`${API_BASE}/api/sections/${editingSection._id}`, {
          method: 'PATCH',
          headers: { 'Content-Type': 'application/json' },
          body: JSON.stringify({
            sectionName: sectionFormData.sectionName.trim(),
            trackName: selectedTrack.trackName,
            strandName: selectedStrand.strandName,
            gradeLevel: sectionFormData.gradeLevel, // Update gradeLevel in the request body
          })
        });

        if (res.ok) {
          const updatedSection = await res.json();
          setSections(sections.map(section =>
            section._id === editingSection._id ? updatedSection : section
          ));
          // Audit log: Section Edited
          try {
            const token = localStorage.getItem('token');
            const oldName = editingSection?.sectionName;
            const newName = sectionFormData.sectionName.trim();
            const oldGrade = editingSection?.gradeLevel;
            const newGrade = sectionFormData.gradeLevel;
            fetch(`${API_BASE}/audit-log`, {
              method: 'POST',
              headers: {
                'Content-Type': 'application/json',
                'Authorization': `Bearer ${token}`
              },
              body: JSON.stringify({
                action: 'Section Edited',
                details: `Edited Section "${oldName}" (Grade ${oldGrade}) to "${newName}" (Grade ${newGrade}) under Track "${selectedTrack.trackName}" / Strand "${selectedStrand.strandName}" for ${termDetails.schoolYear} ${termDetails.termName}`,
                userRole: 'admin'
              })
            }).catch(() => {});
          } catch {}
          window.alert('Section updated successfully!');
          setIsSectionEditMode(false);
          setEditingSection(null);
          setSectionFormData({ trackId: '', strandId: '', sectionName: '', gradeLevel: '' }); // Clear form including gradeLevel
        } else {
          const data = await res.json();
          setSectionError(data.message || 'Failed to update section');
        }
      } catch (err) {
        setSectionError('Error updating section');
      }
    }
  };

  const handleDeleteSection = async (section) => {
    if (termDetails.status === 'archived') return;
    
    try {
      // First, check dependencies
      const dependenciesRes = await fetch(`${API_BASE}/api/sections/${section._id}/dependencies`);
      
      if (dependenciesRes.ok) {
        const dependencies = await dependenciesRes.json();
        
        if (dependencies.totalConnections > 0) {
          // Show detailed dependency modal
          const message = `⚠️ WARNING: Deleting this section will also delete ALL connected data!\n\n` +
            `📊 CONNECTED DATA:\n` +
            `• ${dependencies.studentAssignments.length} Student Assignments\n` +
            `• ${dependencies.facultyAssignments.length} Faculty Assignments\n\n` +
            `Total: ${dependencies.totalConnections} connected records\n\n` +
            `This action CANNOT be undone!\n\n` +
            `Do you want to proceed?`;
            
          if (!window.confirm(message)) {
            return;
          }
        } else {
          // No dependencies, simple confirmation
          if (!window.confirm(`Are you sure you want to delete the section "${section.sectionName}"?`)) {
            return;
          }
        }
        
        // Proceed with deletion (with cascade if needed)
        const deleteRes = await fetch(`${API_BASE}/api/sections/${section._id}?confirmCascade=true`, {
          method: 'DELETE'
        });

        if (deleteRes.ok) {
          // Refresh all data since we may have deleted related records
          fetchSections();
          fetchFacultyAssignments();
          fetchStudentAssignments();
          // Audit log: Section Deleted
          try {
            const token = localStorage.getItem('token');
            fetch(`${API_BASE}/audit-log`, {
              method: 'POST',
              headers: {
                'Content-Type': 'application/json',
                'Authorization': `Bearer ${token}`
              },
              body: JSON.stringify({
                action: 'Section Deleted',
                details: `Deleted Section "${section.sectionName}" (Grade ${section.gradeLevel}) under Track "${section.trackName}" / Strand "${section.strandName}" for ${termDetails.schoolYear} ${termDetails.termName}`,
                userRole: 'admin'
              })
            }).catch(() => {});
          } catch {}
          
          window.alert('Section and all connected data deleted successfully!');
        } else {
          const data = await deleteRes.json();
          setSectionError(data.message || 'Failed to delete section');
        }
      } else {
        setSectionError('Failed to check section dependencies');
      }
    } catch (err) {
      setSectionError('Error deleting section');
      console.error('Error in handleDeleteSection:', err);
    }
  };

  // Filtered strands based on selected track for Section form dropdown
  const filteredStrandsForSection = strands.filter(strand => {
    const selectedTrack = tracks.find(track => track._id === sectionFormData.trackId);
    return selectedTrack && strand.trackName === selectedTrack.trackName;
  });

  // Filtered strands based on selected track for Faculty Assignment form dropdown
  const filteredStrandsForFaculty = strands.filter(strand => {
    const selectedTrack = tracks.find(track => track._id === facultyFormData.trackId);
    return selectedTrack && strand.trackName === selectedTrack.trackName;
  });

  // Filtered sections based on selected track and strand for Faculty Assignment form dropdown
  const filteredSectionsForFaculty = sections.filter(section => {
    const selectedTrack = tracks.find(track => track._id === facultyFormData.trackId);
    const selectedStrand = strands.find(strand => strand._id === facultyFormData.strandId);
    return selectedTrack && selectedStrand &&
      section.trackName === selectedTrack.trackName &&
      section.strandName === selectedStrand.strandName &&
      section.gradeLevel === facultyFormData.gradeLevel; // Added gradeLevel filter
  });

  // Filtered strands based on selected track for Student Assignment form dropdown
  const filteredStrandsForStudent = strands.filter(strand => {
    const selectedTrack = tracks.find(track => track._id === studentFormData.trackId);
    return selectedTrack && strand.trackName === selectedTrack.trackName;
  });

  // Filtered sections based on selected track and strand for Student Assignment form dropdown
  const filteredSectionsForStudent = sections.filter(section => {
    const selectedTrack = tracks.find(track => track._id === studentFormData.trackId);
    const selectedStrand = strands.find(strand => strand._id === studentFormData.strandId);
    return selectedTrack && selectedStrand && section.trackName === selectedTrack.trackName && section.strandName === selectedStrand.strandName &&
      section.gradeLevel === studentFormData.gradeLevel; // Added gradeLevel filter
  });
  // Handle change for Faculty form (updated to include search)
  const handleChangeFacultyForm = async (e) => {
    const { name, value } = e.target;

    if (name === "facultySearch") {
      setFacultySearchTerm(value);
      setShowFacultySuggestions(true);
      setFacultyFormData(prev => ({ ...prev, facultyId: '' }));

      if (value.trim()) {
        try {
          const token = localStorage.getItem('token');
          const res = await fetch(`${API_BASE}/users/search?q=${encodeURIComponent(value)}`, {
            headers: {
              'Authorization': `Bearer ${token}`
            }
          });
          if (res.ok) {
            const data = await res.json();
            const facultyUsers = data.filter(user => user.role === 'faculty');
            // Also filter by school ID if the search term matches a school ID pattern
            const filteredFaculties = facultyUsers.filter(faculty => {
              const searchTerm = value.toLowerCase();
              const fullName = `${faculty.firstname} ${faculty.lastname}`.toLowerCase();
              const schoolID = (faculty.schoolID || '').toLowerCase();
              return fullName.includes(searchTerm) || schoolID.includes(searchTerm);
            });
            setFacultySearchResults(filteredFaculties);
          }
        } catch (err) {
          console.error("Error searching faculty:", err);
        }
      }
    } else {
      setFacultyFormData(prev => ({
        ...prev,
        [name]: value
      }));
    }

    // Reset strand and section if track changes
    if (name === "trackId") {
      setFacultyFormData(prev => ({
        ...prev,
        strandId: '',
        sectionIds: []
      }));
    }
    // Reset section if strand changes
    if (name === "strandId") {
      setFacultyFormData(prev => ({
        ...prev,
        sectionIds: []
      }));
    }
  };

  // Handle selection of a faculty from suggestions
  const handleSelectFaculty = (faculty) => {
    setFacultyFormData(prev => ({ ...prev, facultyId: faculty._id }));
    setFacultySearchTerm(`${faculty.firstname} ${faculty.lastname} (${faculty.schoolID})`);
    setShowFacultySuggestions(false);
  };

  const handleChangeStudentForm = async (e) => {
    const { name, value } = e.target;

    if (name === "studentSearch") {
      setStudentSearchTerm(value);
      setStudentFormData(prev => ({ ...prev, studentId: '' }));

      if (value.trim()) {
        console.log('🔍 Searching for students with:', value);
        try {
          const token = localStorage.getItem('token');
          console.log('🔑 Token exists:', !!token);
          const res = await fetch(`${API_BASE}/users/search?q=${encodeURIComponent(value)}`, {
            headers: {
              'Authorization': `Bearer ${token}`
            }
          });
          console.log('📡 Search response status:', res.status);
          if (res.ok) {
            const data = await res.json();
            console.log('📊 Raw search data:', data);
            console.log('🔍 Available roles in data:', [...new Set(data.map(user => user.role))]);
            const studentUsers = data.filter(user => user.role === 'students');
            console.log('👥 Student users found:', studentUsers.length);
            if (studentUsers.length === 0) {
              console.log('🔍 First few users for debugging:', data.slice(0, 3).map(user => ({ 
                name: `${user.firstName} ${user.lastName}`, 
                role: user.role,
                schoolID: user.schoolID,
                allKeys: Object.keys(user)
              })));
            }
            // Also filter by name and school ID if the search term matches
            const filteredStudents = studentUsers.filter(student => {
              const searchTerm = value.toLowerCase();
              const fullName = `${student.firstname || student.firstName || ''} ${student.lastname || student.lastName || ''}`.toLowerCase();
              const schoolID = (student.schoolID || '').toLowerCase();
              return fullName.includes(searchTerm) || schoolID.includes(searchTerm);
            });
            console.log('✅ Filtered students:', filteredStudents);
            setStudentSearchResults(filteredStudents);
            setShowStudentSuggestions(true);
          } else {
            console.log('❌ Search failed with status:', res.status);
          }
        } catch (err) {
          console.error("❌ Error searching students:", err);
        }
      } else {
        setStudentSearchResults([]);
        setShowStudentSuggestions(false);
      }
      return;
    } else {
      setStudentFormData(prev => ({
        ...prev,
        [name]: value
      }));
    }

    // Reset strand and section if track changes
    if (name === "trackId") {
      setStudentFormData(prev => ({
        ...prev,
        strandId: '',
        sectionIds: []
      }));
    }
    // Reset section if strand changes
    if (name === "strandId") {
      setStudentFormData(prev => ({
        ...prev,
        sectionIds: []
      }));
    }
  };

  // Handle school ID input (just for display, search is done via name)
  const handleSchoolIdChange = (e) => {
    setStudentManualId(e.target.value);
  };

  // Handle selection of a student from suggestions
  const handleSelectStudent = (student) => {
    setStudentFormData(prev => ({ ...prev, studentId: student._id }));
    const firstName = student.firstname || student.firstName || 'Unknown';
    const lastName = student.lastname || student.lastName || 'Student';
    setStudentSearchTerm(`${firstName} ${lastName} (${student.schoolID})`);
    setStudentManualId(student.schoolID); // Also populate the school ID field
    setShowStudentSuggestions(false);
    setStudentSearchResults([]);
    console.log('✅ Selected student:', `${firstName} ${lastName}`);
  };

  // Fetch faculty assignments
  const fetchFacultyAssignments = useCallback(async () => {
    if (!termDetails || !termDetails._id) return;

    try {
      setLoading(true);
      setFacultyError('');
      const token = localStorage.getItem('token');

      const res = await fetch(`${API_BASE}/api/faculty-assignments?termId=${termDetails._id}`, {
        headers: { 'Authorization': `Bearer ${token}` }
      });

      if (res.ok) {
        const data = await res.json();
        console.log("Fetched faculty assignments for template (after backend restart):", data); // Re-added console.log
        console.log("Faculty assignments count:", data.length);
        console.log("Faculty assignments details:", data.map(a => ({
          id: a._id,
          facultyName: a.facultyName,
          termId: a.termId,
          status: a.status,
          quarterName: a.quarterName
        })));
        setFacultyAssignments(data);
      } else {
        const errorData = await res.json();
        setFacultyError(errorData.message || 'Failed to fetch faculty assignments.');
      }
    } catch (err) {
      setFacultyError('Error fetching faculty assignments.');
      console.error("Error in fetchFacultyAssignments:", err);
    } finally {
      setLoading(false);
    }
  }, [termDetails]);

  // Fetch student assignments
  const fetchStudentAssignments = useCallback(async () => {
    if (!termDetails || !termDetails._id) return;

    try {
      setLoading(true);
      setStudentError('');
      const token = localStorage.getItem('token');

      // Assuming a new endpoint for student assignments: /api/student-assignments
      const res = await fetch(`${API_BASE}/api/student-assignments?termId=${termDetails._id}`, {
        headers: { 'Authorization': `Bearer ${token}` }
      });

      if (res.ok) {
        const data = await res.json();
        console.log("Fetched student assignments:", data);
        console.log("Student assignments count:", data.length);
        console.log("Student assignments details:", data.map(a => ({
          id: a._id,
          studentName: a.studentName,
          termId: a.termId,
          status: a.status,
          quarterName: a.quarterName
        })));
        setStudentAssignments(data);
      } else {
        const errorData = await res.json();
        setStudentError(errorData.message || 'Failed to fetch student assignments.');
      }
    } catch (err) {
      setStudentError('Error fetching student assignments.');
      console.error("Error in fetchStudentAssignments:", err);
    } finally {
      setLoading(false);
    }
  }, [termDetails]);

  // Fetch registrants to check approval status
  const fetchRegistrants = useCallback(async () => {
    try {
      const token = localStorage.getItem('token');
      // Fetch ALL registrants without pagination
      const res = await fetch(`${API_BASE}/api/registrants?limit=1000`, {
        headers: { 'Authorization': `Bearer ${token}` }
      });
      if (res.ok) {
        const data = await res.json();
        console.log('Fetched registrants:', data.data || []);
        console.log('Total registrants fetched:', (data.data || []).length);
        setRegistrants(data.data || []);
      } else {
        console.error('Failed to fetch registrants');
      }
    } catch (err) {
      console.error('Error fetching registrants:', err);
    }
  }, []);

  useEffect(() => {
    if (termDetails && faculties.length > 0 && tracks.length > 0 && strands.length > 0 && sections.length > 0) {
      fetchFacultyAssignments();
    }
  }, [faculties, tracks, strands, sections, termDetails, fetchFacultyAssignments]);

  useEffect(() => {
    if (termDetails) {
      fetchStudentAssignments();
      fetchRegistrants();
    }
  }, [termDetails, fetchStudentAssignments, fetchRegistrants]);

  // Refresh assignments when quarter data changes (e.g., when quarter status changes)
  useEffect(() => {
    if (termDetails && quarterData) {
      console.log('Quarter data changed, refreshing assignments...', quarterData);
      fetchFacultyAssignments();
      fetchStudentAssignments();
    }
  }, [quarterData, termDetails, fetchFacultyAssignments, fetchStudentAssignments]);

  // Refresh assignments when refreshKey changes (triggered by parent component)
  useEffect(() => {
    if (termDetails && refreshKey) {
      console.log('Refresh key changed, refreshing assignments...', refreshKey);
      fetchFacultyAssignments();
      fetchStudentAssignments();
    }
  }, [refreshKey, termDetails, fetchFacultyAssignments, fetchStudentAssignments]);

  // Add a mechanism to refresh data when quarter status might have changed
  useEffect(() => {
    if (!termDetails || !quarterData) return;

    // Listen for storage events (when quarter status changes in another tab/window)
    const handleStorageChange = (e) => {
      if (e.key === 'quarterStatusChanged') {
        console.log('Quarter status changed detected, refreshing assignments...');
        fetchFacultyAssignments();
        fetchStudentAssignments();
        // Clear the storage event
        localStorage.removeItem('quarterStatusChanged');
      }
    };

    window.addEventListener('storage', handleStorageChange);

    // Also check for changes every 5 seconds when the component is active
    const interval = setInterval(() => {
      if (document.visibilityState === 'visible') {
        fetchFacultyAssignments();
        fetchStudentAssignments();
      }
    }, 5000);

    return () => {
      window.removeEventListener('storage', handleStorageChange);
      clearInterval(interval);
    };
  }, [termDetails, quarterData, fetchFacultyAssignments, fetchStudentAssignments]);

  // Check if a student is approved in registrations
  const isStudentApproved = (assignment) => {
    // Use the same logic as the table display to get the school ID
    const student = students.find(s => s._id === assignment.studentId);
    const assignmentSchoolId = (student?.schoolID || assignment.studentSchoolID || assignment.schoolID || '').trim();
    
    console.log('=== APPROVAL CHECK DEBUG ===');
    console.log('Assignment:', assignment);
    console.log('Student found:', student);
    console.log('Assignment school ID:', assignmentSchoolId);
    console.log('Available registrants:', registrants);
    
    if (!assignmentSchoolId) {
      console.log('No school ID found for assignment');
      return false;
    }
    
    const isApproved = registrants.some(registrant => {
      // Clean and normalize school IDs for comparison
      const registrantSchoolId = (registrant.schoolID || '').trim();
      
      console.log('Comparing:', {
        registrantSchoolId,
        assignmentSchoolId,
        registrantStatus: registrant.status,
        registrantName: `${registrant.firstName} ${registrant.lastName}`,
        assignmentName: assignment.studentName,
        match: registrantSchoolId === assignmentSchoolId
      });
      
      // Check if school IDs match exactly
      return registrant.status === 'approved' && 
             registrantSchoolId === assignmentSchoolId;
    });
    
    console.log('Final approval result:', isApproved);
    console.log('=== END APPROVAL CHECK ===');
    return isApproved;
  };

  // Handle Add Faculty Assignment (updated to use facultySearchTerm and selected facultyId)
  const handleAddFacultyAssignment = async (e) => {
    e.preventDefault();
    setFacultyError('');

    // Ensure facultyId is set from selection or if directly typed and matches exactly
    let facultyToAssign = faculties.find(f => f._id === facultyFormData.facultyId);
    if (!facultyToAssign && facultySearchTerm) {
      const exactMatch = faculties.find(f => `${f.firstname} ${f.lastname}`.toLowerCase() === facultySearchTerm.toLowerCase());
      if (exactMatch) {
        facultyToAssign = exactMatch;
        setFacultyFormData(prev => ({ ...prev, facultyId: exactMatch._id }));
      } else {
        setFacultyError('Please select a faculty from the suggestions or type a valid faculty name.');
        return;
      }
    }

    if (!facultyToAssign || !facultyFormData.trackId || !facultyFormData.strandId || facultyFormData.sectionIds.length === 0) {
      setFacultyError('All fields are required for faculty assignment.');
      return;
    }

    const selectedTrack = tracks.find(track => track._id === facultyFormData.trackId);
    const selectedStrand = strands.find(strand => strand._id === facultyFormData.strandId);
    const selectedSection = sections.find(sec => sec._id === facultyFormData.sectionIds[0]); // Only one section per assignment

    if (!selectedTrack || !selectedStrand || !selectedSection) {
      setFacultyError('Invalid selections for faculty assignment.');
      return;
    }

    try {
      const token = localStorage.getItem('token');

      const res = await fetch(`${API_BASE}/api/faculty-assignments`, {
        method: 'POST',
        headers: {
          'Content-Type': 'application/json',
          'Authorization': `Bearer ${token}`
        },
        body: JSON.stringify({
          facultyId: facultyToAssign._id,
          trackName: selectedTrack.trackName,
          strandName: selectedStrand.strandName,
          sectionName: selectedSection.sectionName,
          subjectName: facultyFormData.subjectName,
          gradeLevel: facultyFormData.gradeLevel,
          termId: termDetails._id, // Add termId to the assignment
          quarterName: quarterData ? quarterData.quarterName : undefined
        })
      });

      if (res.ok) {
        const newAssignment = await res.json();
        // Audit log: Faculty Assignment Added
        try {
          fetch(`${API_BASE}/audit-log`, {
            method: 'POST',
            headers: {
              'Content-Type': 'application/json',
              'Authorization': `Bearer ${token}`
            },
            body: JSON.stringify({
              action: 'Faculty Assignment Added',
              details: `Assigned Faculty "${facultyToAssign.firstname} ${facultyToAssign.lastname}" to Section "${selectedSection.sectionName}" (Grade ${facultyFormData.gradeLevel}) for Subject "${facultyFormData.subjectName}" under Track "${selectedTrack.trackName}" / Strand "${selectedStrand.strandName}" for ${termDetails.schoolYear} ${termDetails.termName}${quarterData ? ` (${quarterData.quarterName})` : ''}`,
              userRole: 'admin'
            })
          }).catch(() => {});
        } catch {}
        window.alert('Faculty assigned successfully!');
        fetchFacultyAssignments(); // Refresh assignments list using the new API
        setFacultyFormData({ facultyId: '', trackId: '', strandId: '', sectionIds: [], gradeLevel: '', subjectName: '' }); // Clear form
        setFacultySearchTerm(''); // Clear search term
      } else {
        const data = await res.json();
        if (data.conflict) {
          setFacultyError(`Subject "${data.conflict.subjectName}" in Section "${data.conflict.sectionName}" is already assigned to ${data.conflict.facultyName}`);
        } else {
          setFacultyError(data.message || 'Failed to assign faculty');
        }
      }
    } catch (err) {
      setFacultyError('Error assigning faculty');
      console.error("Error in handleAddFacultyAssignment:", err);
    }
  };

  // Handle Edit Faculty Assignment (updated to populate search term)
  const handleEditFacultyAssignment = (assignment) => {
    setIsFacultyEditMode(true);
    setEditingFacultyAssignment(assignment);

    // Find the IDs from the names to populate the form correctly
    const trackId = tracks.find(t => t.trackName === assignment.trackName)?._id || '';
    const strandId = strands.find(s => s.strandName === assignment.strandName && s.trackName === assignment.trackName)?._id || '';
    const sectionId = sections.find(s => s.sectionName === assignment.sectionName && s.trackName === assignment.trackName && s.strandName === assignment.strandName)?._id || '';

    const faculty = faculties.find(f => f._id === assignment.facultyId);
    if (faculty) {
      setFacultySearchTerm(`${faculty.firstname} ${faculty.lastname}`);
    } else {
      setFacultySearchTerm('');
    }

    setFacultyFormData({
      facultyId: assignment.facultyId,
      trackId: trackId,
      strandId: strandId,
      sectionIds: sectionId ? [sectionId] : [], // Ensure it's an array for the form
      gradeLevel: assignment.gradeLevel || '',
      subjectName: assignment.subjectName || '',
    });
    setIsFacultyModalOpen(true);
  };
  // Handle Update Faculty Assignment (updated to use facultySearchTerm and selected facultyId)
  const handleUpdateFacultyAssignment = async (e) => {
    e.preventDefault();
    setFacultyError('');

    let facultyToAssign = faculties.find(f => f._id === facultyFormData.facultyId);
    if (!facultyToAssign && facultySearchTerm) {
      const exactMatch = faculties.find(f => `${f.firstname} ${f.lastname}`.toLowerCase() === facultySearchTerm.toLowerCase());
      if (exactMatch) {
        facultyToAssign = exactMatch;
        setFacultyFormData(prev => ({ ...prev, facultyId: exactMatch._id }));
      } else {
        setFacultyError('Please select a faculty from the suggestions or type a valid faculty name.');
        return;
      }
    }

    if (!facultyToAssign || !facultyFormData.trackId || !facultyFormData.strandId || facultyFormData.sectionIds.length === 0) {
      setFacultyError('All fields are required for faculty assignment.');
      return;
    }

    const selectedTrack = tracks.find(track => track._id === facultyFormData.trackId);
    const selectedStrand = strands.find(strand => strand._id === facultyFormData.strandId);
    const selectedSection = sections.find(sec => sec._id === facultyFormData.sectionIds[0]);

    if (!selectedTrack || !selectedStrand || !selectedSection) {
      setFacultyError('Invalid selections for faculty assignment.');
      return;
    }

    if (window.confirm("Save changes to this faculty assignment?")) {
      try {
        const token = localStorage.getItem('token');

        const res = await fetch(`${API_BASE}/api/faculty-assignments/${editingFacultyAssignment._id}`, {
          method: 'PATCH',
          headers: {
            'Content-Type': 'application/json',
            'Authorization': `Bearer ${token}`
          },
          body: JSON.stringify({
            facultyId: facultyToAssign._id,
            trackName: selectedTrack.trackName,
            strandName: selectedStrand.strandName,
            sectionName: selectedSection.sectionName,
            subjectName: facultyFormData.subjectName,
            gradeLevel: facultyFormData.gradeLevel,
            termId: termDetails._id, // Ensure termId is also passed
          })
        });

        if (res.ok) {
          const updatedAssignment = await res.json();
          // Audit log: Faculty Assignment Edited
          try {
            const oldFaculty = faculties.find(f => f._id === editingFacultyAssignment.facultyId);
            const oldFacultyName = oldFaculty ? `${oldFaculty.firstname} ${oldFaculty.lastname}` : 'Unknown';
            const newFacultyName = `${facultyToAssign.firstname} ${facultyToAssign.lastname}`;
            fetch(`${API_BASE}/audit-log`, {
              method: 'POST',
              headers: {
                'Content-Type': 'application/json',
                'Authorization': `Bearer ${token}`
              },
              body: JSON.stringify({
                action: 'Faculty Assignment Edited',
                details: `Edited Faculty Assignment from "${oldFacultyName}" to "${newFacultyName}" for Section "${selectedSection.sectionName}" (Grade ${facultyFormData.gradeLevel}) Subject "${facultyFormData.subjectName}" under Track "${selectedTrack.trackName}" / Strand "${selectedStrand.strandName}" for ${termDetails.schoolYear} ${termDetails.termName}`,
                userRole: 'admin'
              })
            }).catch(() => {});
          } catch {}
          window.alert('Faculty assignment updated successfully!');
          fetchFacultyAssignments(); // Refresh assignments list
          setIsFacultyEditMode(false);
          setEditingFacultyAssignment(null);
          setFacultyFormData({ facultyId: '', trackId: '', strandId: '', sectionIds: [], gradeLevel: '', subjectName: '' });
          setFacultySearchTerm(''); // Clear search term
        } else {
          const data = await res.json();
          setFacultyError(data.message || 'Failed to update faculty assignment');
        }
      } catch (err) {
        setFacultyError('Error updating faculty assignment');
        console.error("Error in handleUpdateFacultyAssignment:", err);
      }
    }
  };

  const handleDeleteFacultyAssignment = async (assignment) => {
    if (window.confirm("Are you sure you want to remove this faculty assignment?")) {
      try {
        const token = localStorage.getItem('token');

        const res = await fetch(`${API_BASE}/api/faculty-assignments/${assignment._id}`, {
          method: 'DELETE',
          headers: {
            'Authorization': `Bearer ${token}`
          },
        });

        if (res.ok) {
          // Audit log: Faculty Assignment Deleted
          try {
            const faculty = faculties.find(f => f._id === assignment.facultyId);
            const facultyName = faculty ? `${faculty.firstname} ${faculty.lastname}` : 'Unknown';
            fetch(`${API_BASE}/audit-log`, {
              method: 'POST',
              headers: {
                'Content-Type': 'application/json',
                'Authorization': `Bearer ${token}`
              },
              body: JSON.stringify({
                action: 'Faculty Assignment Deleted',
                details: `Removed Faculty Assignment for "${facultyName}" from Section "${assignment.sectionName}" (Grade ${assignment.gradeLevel}) Subject "${assignment.subjectName}" under Track "${assignment.trackName}" / Strand "${assignment.strandName}" for ${termDetails.schoolYear} ${termDetails.termName}`,
                userRole: 'admin'
              })
            }).catch(() => {});
          } catch {}
          window.alert('Faculty assignment removed successfully!');
          fetchFacultyAssignments(); // Refresh assignments list
        } else {
          const data = await res.json();
          setFacultyError(data.message || 'Failed to remove faculty assignment');
        }
      } catch (err) {
        setFacultyError('Error removing faculty assignment');
        console.error("Error in handleDeleteFacultyAssignment:", err);
      }
    }
  };

  const handleUnarchiveFacultyAssignment = async (assignment) => {
    if (window.confirm("Are you sure you want to unarchive this faculty assignment?")) {
      try {
        const token = localStorage.getItem('token');

        const res = await fetch(`${API_BASE}/api/faculty-assignments/${assignment._id}/unarchive`, {
          method: 'PATCH',
          headers: {
            'Authorization': `Bearer ${token}`
          },
        });

        if (res.ok) {
          // Audit log: Faculty Assignment Unarchived
          try {
            const faculty = faculties.find(f => f._id === assignment.facultyId);
            const facultyName = faculty ? `${faculty.firstname} ${faculty.lastname}` : 'Unknown';
            fetch(`${API_BASE}/audit-log`, {
              method: 'POST',
              headers: {
                'Content-Type': 'application/json',
                'Authorization': `Bearer ${token}`
              },
              body: JSON.stringify({
                action: 'Faculty Assignment Unarchived',
                details: `Unarchived Faculty Assignment for "${facultyName}" from Section "${assignment.sectionName}" (Grade ${assignment.gradeLevel}) Subject "${assignment.subjectName}" under Track "${assignment.trackName}" / Strand "${assignment.strandName}" for ${termDetails.schoolYear} ${termDetails.termName}`,
                userRole: 'admin'
              })
            }).catch(() => {});
          } catch {}
          window.alert('Faculty assignment unarchived successfully!');
          fetchFacultyAssignments(); // Refresh assignments list
        } else {
          const data = await res.json();
          setFacultyError(data.message || 'Failed to unarchive faculty assignment');
        }
      } catch (err) {
        setFacultyError('Error unarchiving faculty assignment');
        console.error("Error in handleUnarchiveFacultyAssignment:", err);
      }
    }
  };

  const handleAddStudentAssignment = async (e) => {
    e.preventDefault();
    setStudentError('');

    // Allow either selecting an existing student (studentId) OR typing a name manually (studentSearchTerm)
    const hasStudent = Boolean(studentFormData.studentId) || (studentSearchTerm && studentSearchTerm.trim().length > 0);
    if (!hasStudent || !studentFormData.trackId || !studentFormData.strandId || studentFormData.sectionIds.length === 0 || !studentFormData.gradeLevel) {
      setStudentError('All fields are required for student assignment. Select a student or type a name.');
      return;
    }

    const studentToAssign = students.find(s => s._id === studentFormData.studentId);
    const selectedTrack = tracks.find(track => track._id === studentFormData.trackId);
    const selectedStrand = strands.find(strand => strand._id === studentFormData.strandId);
    const selectedSection = sections.find(sec => sec._id === studentFormData.sectionIds[0]);

    if (!selectedTrack || !selectedStrand || !selectedSection) {
      setStudentError('Invalid selections for student assignment.');
      return;
    }

    try {
      const token = localStorage.getItem('token');

      const res = await fetch(`${API_BASE}/api/student-assignments`, {
        method: 'POST',
        headers: {
          'Content-Type': 'application/json',
          'Authorization': `Bearer ${token}`
        },
        body: JSON.stringify((() => {
          const basePayload = {
            trackName: selectedTrack.trackName,
            strandName: selectedStrand.strandName,
            sectionName: selectedSection.sectionName,
            gradeLevel: studentFormData.gradeLevel,
            termId: termDetails._id,
            quarterName: quarterData ? quarterData.quarterName : undefined
          };
          if (studentToAssign) {
            return { ...basePayload, studentId: studentToAssign._id };
          }
          // For manual entries, DO NOT send studentId (backend expects ObjectId). Send school ID and name instead.
          const manualSchoolId = studentManualId.trim();
          const manualName = studentSearchTerm.trim();
          const payload = { ...basePayload, studentName: manualName };
          if (manualSchoolId) {
            payload.studentSchoolID = manualSchoolId;
          }
          return payload;
        })())
      });

      if (res.ok) {
        const newAssignment = await res.json();
        // Audit log: Student Assignment Added
        try {
          fetch(`${API_BASE}/audit-log`, {
            method: 'POST',
            headers: {
              'Content-Type': 'application/json',
              'Authorization': `Bearer ${token}`
            },
            body: JSON.stringify({
              action: 'Student Assignment Added',
              details: `Assigned Student "${studentToAssign ? `${studentToAssign.firstname} ${studentToAssign.lastname}` : studentSearchTerm.trim()}" to Section "${selectedSection.sectionName}" (Grade ${studentFormData.gradeLevel}) under Track "${selectedTrack.trackName}" / Strand "${selectedStrand.strandName}" for ${termDetails.schoolYear} ${termDetails.termName}${quarterData ? ` (${quarterData.quarterName})` : ''}`,
              userRole: 'admin'
            })
          }).catch(() => {});
        } catch {}
        window.alert('Student assigned successfully!');
        fetchStudentAssignments();
        setStudentFormData({ studentId: '', trackId: '', strandId: '', sectionIds: [], gradeLevel: '' });
        setStudentSearchTerm('');
        setStudentManualId('');
      } else {
        const data = await res.json();
        setStudentError(data.message || 'Failed to assign student');
      }
    } catch (err) {
      setStudentError('Error assigning student');
      console.error("Error in handleAddStudentAssignment:", err);
    }
  };

  const handleEditStudentAssignment = (assignment) => {
    setIsStudentEditMode(true);
    setEditingStudentAssignment(assignment);
    setIsStudentModalOpen(true); // This was missing!

    const trackId = tracks.find(t => t.trackName === assignment.trackName)?._id || '';
    const strandId = strands.find(s => s.strandName === assignment.strandName && s.trackName === assignment.trackName)?._id || '';
    const sectionId = sections.find(s => s.sectionName === assignment.sectionName && s.trackName === assignment.trackName && s.strandName === assignment.strandName && s.gradeLevel === assignment.gradeLevel)?._id || '';

    // Use the student name from the assignment data (which includes archived students)
    // or fall back to looking up in the students array for active students
    const student = students.find(s => s._id === assignment.studentId);
    if (assignment.studentName) {
      setStudentSearchTerm(assignment.studentName);
    } else if (student) {
      setStudentSearchTerm(`${student.firstname} ${student.lastname}`);
    } else {
      setStudentSearchTerm('');
    }

    setStudentFormData({
      studentId: assignment.studentId,
      trackId: trackId,
      strandId: strandId,
      sectionIds: sectionId ? [sectionId] : [],
      gradeLevel: assignment.gradeLevel || '', // Populate gradeLevel
    });
  };
  const handleUpdateStudentAssignment = async (e) => {
    e.preventDefault();
    setStudentError('');

    if (!studentFormData.studentId || !studentFormData.trackId || !studentFormData.strandId || studentFormData.sectionIds.length === 0 || !studentFormData.gradeLevel) {
      setStudentError('All fields are required for student assignment.');
      return;
    }

    const selectedTrack = tracks.find(track => track._id === studentFormData.trackId);
    const selectedStrand = strands.find(strand => strand._id === studentFormData.strandId);
    const selectedSection = sections.find(sec => sec._id === studentFormData.sectionIds[0]);

    if (!selectedTrack || !selectedStrand || !selectedSection) {
      setStudentError('Invalid selections for student assignment.');
      return;
    }

    if (window.confirm("Save changes to this student assignment?")) {
      try {
        const token = localStorage.getItem('token');

        const res = await fetch(`${API_BASE}/api/student-assignments/${editingStudentAssignment._id}`, {
          method: 'PATCH',
          headers: {
            'Content-Type': 'application/json',
            'Authorization': `Bearer ${token}`
          },
          body: JSON.stringify({
            studentId: studentFormData.studentId,
            trackName: selectedTrack.trackName,
            strandName: selectedStrand.strandName,
            sectionName: selectedSection.sectionName,
            gradeLevel: studentFormData.gradeLevel, // Update gradeLevel
            termId: termDetails._id,
          })
        });

        if (res.ok) {
          const updatedAssignment = await res.json();
          // Audit log: Student Assignment Edited
          try {
            const oldStudent = students.find(s => s._id === editingStudentAssignment.studentId);
            const oldStudentName = oldStudent ? `${oldStudent.firstname} ${oldStudent.lastname}` : editingStudentAssignment.studentName || 'Unknown';
            const newStudent = students.find(s => s._id === studentFormData.studentId);
            const newStudentName = newStudent ? `${newStudent.firstname} ${newStudent.lastname}` : 'Unknown';
            fetch(`${API_BASE}/audit-log`, {
              method: 'POST',
              headers: {
                'Content-Type': 'application/json',
                'Authorization': `Bearer ${token}`
              },
              body: JSON.stringify({
                action: 'Student Assignment Edited',
                details: `Edited Student Assignment from "${oldStudentName}" to "${newStudentName}" for Section "${selectedSection.sectionName}" (Grade ${studentFormData.gradeLevel}) under Track "${selectedTrack.trackName}" / Strand "${selectedStrand.strandName}" for ${termDetails.schoolYear} ${termDetails.termName}`,
                userRole: 'admin'
              })
            }).catch(() => {});
          } catch {}
          window.alert('Student assignment updated successfully!');
          fetchStudentAssignments();
          setIsStudentEditMode(false);
          setEditingStudentAssignment(null);
          setStudentFormData({ studentId: '', trackId: '', strandId: '', sectionIds: [], gradeLevel: '' });
        } else {
          const data = await res.json();
          setStudentError(data.message || 'Failed to update student assignment');
        }
      } catch (err) {
        setStudentError('Error updating student assignment');
        console.error("Error in handleUpdateStudentAssignment:", err);
      }
    }
  };

  const handleDeleteStudentAssignment = async (assignment) => {
    if (window.confirm("Are you sure you want to remove this student assignment?")) {
      try {
        const token = localStorage.getItem('token');

        const res = await fetch(`${API_BASE}/api/student-assignments/${assignment._id}`, {
          method: 'DELETE',
          headers: {
            'Authorization': `Bearer ${token}`
          },
        });

        if (res.ok) {
          // Audit log: Student Assignment Deleted
          try {
            const student = students.find(s => s._id === assignment.studentId);
            const studentName = student ? `${student.firstname} ${student.lastname}` : assignment.studentName || 'Unknown';
            fetch(`${API_BASE}/audit-log`, {
              method: 'POST',
              headers: {
                'Content-Type': 'application/json',
                'Authorization': `Bearer ${token}`
              },
              body: JSON.stringify({
                action: 'Student Assignment Deleted',
                details: `Removed Student Assignment for "${studentName}" from Section "${assignment.sectionName}" (Grade ${assignment.gradeLevel}) under Track "${assignment.trackName}" / Strand "${assignment.strandName}" for ${termDetails.schoolYear} ${termDetails.termName}`,
                userRole: 'admin'
              })
            }).catch(() => {});
          } catch {}
          window.alert('Student assignment removed successfully!');
          fetchStudentAssignments();
        } else {
          const data = await res.json();
          setStudentError(data.message || 'Failed to remove student assignment');
        }
      } catch (err) {
        setStudentError('Error removing student assignment');
        console.error("Error in handleDeleteStudentAssignment:", err);
      }
    }
  };

  const handleUnarchiveStudentAssignment = async (assignment) => {
    if (window.confirm("Are you sure you want to unarchive this student assignment?")) {
      try {
        const token = localStorage.getItem('token');

        const res = await fetch(`${API_BASE}/api/student-assignments/${assignment._id}/unarchive`, {
          method: 'PATCH',
          headers: {
            'Authorization': `Bearer ${token}`
          },
        });

        if (res.ok) {
          // Audit log: Student Assignment Unarchived
          try {
            const student = students.find(s => s._id === assignment.studentId);
            const studentName = student ? `${student.firstname} ${student.lastname}` : assignment.studentName || 'Unknown';
            fetch(`${API_BASE}/audit-log`, {
              method: 'POST',
              headers: {
                'Content-Type': 'application/json',
                'Authorization': `Bearer ${token}`
              },
              body: JSON.stringify({
                action: 'Student Assignment Unarchived',
                details: `Unarchived Student Assignment for "${studentName}" from Section "${assignment.sectionName}" (Grade ${assignment.gradeLevel}) under Track "${assignment.trackName}" / Strand "${assignment.strandName}" for ${termDetails.schoolYear} ${termDetails.termName}`,
                userRole: 'admin'
              })
            }).catch(() => {});
          } catch {}
          window.alert('Student assignment unarchived successfully!');
          fetchStudentAssignments(); // Refresh assignments list
        } else {
          const data = await res.json();
          setStudentError(data.message || 'Failed to unarchive student assignment');
        }
      } catch (err) {
        setStudentError('Error unarchiving student assignment');
        console.error("Error in handleUnarchiveStudentAssignment:", err);
      }
    }
  };

  // Generate comprehensive PDF report with all term and quarter details
  const generateComprehensivePDFReport = async () => {
    try {
      console.log('Generating comprehensive PDF report...');
      
      // Create a comprehensive HTML report
      const reportHTML = `
        <!DOCTYPE html>
        <html>
        <head>
          <title>JUANLMS Comprehensive Report</title>
          <style>
            @page {
              size: A4;
              margin: 1in;
            }
            body {
              font-family: Arial, sans-serif;
              margin: 0;
              padding: 0;
            }
            .header {
              display: flex;
              align-items: center;
              margin-bottom: 30px;
              border-bottom: 2px solid #333;
              padding-bottom: 20px;
            }
            .logo {
              width: 80px;
              height: 80px;
              margin-right: 20px;
              display: flex;
              align-items: center;
              justify-content: center;
            }
            .logo img {
              width: 100%;
              height: 100%;
              object-fit: contain;
            }
            .institution-info {
              flex: 1;
              text-align: center;
            }
            .institution-name {
              font-size: 18px;
              text-align: center;
              font-weight: bold;
              margin: 0;
            }
            .institution-address {
              font-size: 16px;
              text-align: center;
              margin: 0;
            }
            .institution-accreditation {
              font-size: 13px;
              text-align: center;
              margin: 0;
            }
            .report-info {
              text-align: right;
              margin-left: auto;
            }
            .report-title {
              font-weight: bold;
              margin: 0;
              font-size: 14px;
            }
            .report-date {
              margin: 5px 0 0 0;
              font-size: 12px;
            }
            .section { margin: 30px 0; page-break-inside: avoid; }
            .section h3 { color: #00418B; border-bottom: 1px solid #ccc; padding-bottom: 5px; }
            table { width: 100%; border-collapse: collapse; margin: 10px 0; }
            th, td { border: 1px solid #ddd; padding: 8px; text-align: left; }
            th { background-color: #00418B; color: white; }
            .stats { display: grid; grid-template-columns: repeat(auto-fit, minmax(200px, 1fr)); gap: 15px; margin: 20px 0; }
            .stat-card { background: #f8f9fa; padding: 15px; border-radius: 5px; border-left: 4px solid #00418B; }
            .footer {
              margin-top: 30px;
              border-top: 1px solid #333;
              padding-top: 15px;
              display: flex;
              justify-content: space-between;
              align-items: center;
              font-size: 10px;
              color: #333;
            }
            .footer-left {
              text-align: left;
            }
            .footer-right {
              text-align: right;
            }
            .footer-logo {
              width: 30px;
              height: 30px;
            }
            .footer-logo img {
              width: 100%;
              height: 100%;
              object-fit: contain;
            }
            @media print {
              body { margin: 0; }
              .section { page-break-inside: avoid; }
            }
          </style>
        </head>
        <body>
          <div class="header">
            <div class="logo-section">
              <div class="logo">
                <img src="/src/assets/logo/San_Juan_De_Dios_Hospital_seal.png" alt="San Juan de Dios Hospital Seal" />
              </div>
            </div>
            <div class="institution-info">
              <h1 class="institution-name">SAN JUAN DE DIOS EDUCATIONAL FOUNDATION, INC.</h1>
              <p class="institution-address">2772-2774 Roxas Boulevard, Pasay City 1300 Philippines</p>
              <p class="institution-accreditation">PAASCU Accredited - COLLEGE</p>
            </div>
            
          </div>

          <div class="section">
          <div class="report-info">
              <p class="report-title">Comprehensive Academic Report</p>
              <p class="report-date">Date: ${new Date().toLocaleDateString()}</p>
            </div>
            <h3>TERM OVERVIEW</h3>
            <div class="stats">
              <div class="stat-card">
                <strong>Term Name:</strong><br>${termDetails.termName}
              </div>
              <div class="stat-card">
                <strong>School Year:</strong><br>${termDetails.schoolYear}
              </div>
              <div class="stat-card">
                <strong>Status:</strong><br>${termDetails.status}
              </div>
              <div class="stat-card">
                <strong>Created:</strong><br>${new Date(termDetails.createdAt).toLocaleDateString()}
              </div>
            </div>
          </div>

          <div class="section">
            <h3>SUMMARY STATISTICS</h3>
            <div class="stats">
              <div class="stat-card">
                <strong>Total Tracks:</strong><br>${tracks.filter(t => t.status === 'active').length}
              </div>
              <div class="stat-card">
                <strong>Total Strands:</strong><br>${strands.filter(s => s.status === 'active').length}
              </div>
              <div class="stat-card">
                <strong>Total Sections:</strong><br>${sections.filter(s => s.status === 'active').length}
              </div>
              <div class="stat-card">
                <strong>Total Subjects:</strong><br>${subjects.filter(s => s.status === 'active').length}
              </div>
              <div class="stat-card">
                <strong>Faculty Assignments:</strong><br>${facultyAssignments.filter(fa => fa.status === 'active').length}
              </div>
              <div class="stat-card">
                <strong>Student Assignments:</strong><br>${studentAssignments.filter(sa => sa.status === 'active').length}
              </div>
              <div class="stat-card">
                <strong>Active Students:</strong><br>${studentAssignments.filter(sa => sa.status === 'active' && isStudentApproved(sa)).length}
              </div>
              <div class="stat-card">
                <strong>Pending Approval:</strong><br>${studentAssignments.filter(sa => sa.status === 'active' && !isStudentApproved(sa)).length}
              </div>
            </div>
          </div>

          <div class="section">
            <h3>TRACKS</h3>
            <table>
              <thead>
                <tr>
                  <th>Track Name</th>
                  <th>Status</th>
                  <th>School Year</th>
                  <th>Term Name</th>
                </tr>
              </thead>
              <tbody>
                ${tracks.filter(t => t.status === 'active').map(track => `
                  <tr>
                    <td>${track.trackName}</td>
                    <td>${track.status}</td>
                    <td>${track.schoolYear}</td>
                    <td>${track.termName}</td>
                  </tr>
                `).join('')}
              </tbody>
            </table>
          </div>

          <div class="section">
            <h3>STRANDS</h3>
            <table>
              <thead>
                <tr>
                  <th>Strand Name</th>
                  <th>Track Name</th>
                  <th>Status</th>
                  <th>School Year</th>
                  <th>Term Name</th>
                </tr>
              </thead>
              <tbody>
                ${strands.filter(s => s.status === 'active').map(strand => `
                  <tr>
                    <td>${strand.strandName}</td>
                    <td>${strand.trackName}</td>
                    <td>${strand.status}</td>
                    <td>${strand.schoolYear}</td>
                    <td>${strand.termName}</td>
                  </tr>
                `).join('')}
              </tbody>
            </table>
          </div>

          <div class="section">
            <h3>SECTIONS</h3>
            <table>
              <thead>
                <tr>
                  <th>Section Name</th>
                  <th>Track Name</th>
                  <th>Strand Name</th>
                  <th>Grade Level</th>
                  <th>Status</th>
                </tr>
              </thead>
              <tbody>
                ${sections.filter(s => s.status === 'active').map(section => `
                  <tr>
                    <td>${section.sectionName}</td>
                    <td>${section.trackName}</td>
                    <td>${section.strandName}</td>
                    <td>${section.gradeLevel}</td>
                    <td>${section.status}</td>
                  </tr>
                `).join('')}
              </tbody>
            </table>
          </div>

          <div class="section">
            <h3>SUBJECTS</h3>
            <table>
              <thead>
                <tr>
                  <th>Subject Name</th>
                  <th>Subject Code</th>
                  <th>Track Name</th>
                  <th>Strand Name</th>
                  <th>Grade Level</th>
                </tr>
              </thead>
              <tbody>
                ${subjects.filter(s => s.status === 'active').map(subject => `
                  <tr>
                    <td>${subject.subjectName}</td>
                    <td>${subject.subjectCode}</td>
                    <td>${subject.trackName}</td>
                    <td>${subject.strandName}</td>
                    <td>${subject.gradeLevel}</td>
                  </tr>
                `).join('')}
              </tbody>
            </table>
          </div>

          <div class="section">
            <h3>FACULTY ASSIGNMENTS</h3>
            <table>
              <thead>
                <tr>
                  <th>Faculty Name</th>
                  <th>Faculty School ID</th>
                  <th>Subject Name</th>
                  <th>Track Name</th>
                  <th>Strand Name</th>
                  <th>Section Name</th>
                  <th>Grade Level</th>
                </tr>
              </thead>
              <tbody>
                ${facultyAssignments.filter(fa => fa.status === 'active').map(assignment => {
                  const faculty = faculties.find(f => f._id === assignment.facultyId);
                  return `
                    <tr>
                      <td>${faculty ? `${faculty.firstname} ${faculty.lastname}` : 'Unknown'}</td>
                      <td>${faculty?.schoolID || ''}</td>
                      <td>${assignment.subjectName}</td>
                      <td>${assignment.trackName}</td>
                      <td>${assignment.strandName}</td>
                      <td>${assignment.sectionName}</td>
                      <td>${assignment.gradeLevel}</td>
                    </tr>
                  `;
                }).join('')}
              </tbody>
            </table>
          </div>

          <div class="section">
            <h3>STUDENT ASSIGNMENTS</h3>
            <table>
              <thead>
                <tr>
                  <th>Student Name</th>
                  <th>Student School ID</th>
                  <th>Track Name</th>
                  <th>Strand Name</th>
                  <th>Section Name</th>
                  <th>Grade Level</th>
                  <th>Approval Status</th>
                </tr>
              </thead>
              <tbody>
                ${studentAssignments.filter(sa => sa.status === 'active').map(assignment => {
                  const student = students.find(s => s._id === assignment.studentId);
                  const schoolId = student?.schoolID || assignment.studentSchoolID || assignment.schoolID || '';
                  const approvalStatus = isStudentApproved(assignment) ? 'Approved' : 'Pending Approval';
                  
                  return `
                    <tr>
                      <td>${assignment.studentName || 'Unknown'}</td>
                      <td>${schoolId}</td>
                      <td>${assignment.trackName}</td>
                      <td>${assignment.strandName}</td>
                      <td>${assignment.sectionName}</td>
                      <td>${assignment.gradeLevel}</td>
                      <td>${approvalStatus}</td>
                    </tr>
                  `;
                }).join('')}
              </tbody>
            </table>
          </div>


          <div class="footer">
            <div class="footer-left">
              <p>Hospital Tel. Nos: 831-9731/36;831-5641/49 www.sanjuandedios.org College Tel.Nos.: 551-2756; 551-2763 www.sjdefi.edu.ph</p>
            </div>
            <div class="footer-right">
              <div class="footer-logo"> 
                <img src="/src/assets/logo/images.png" alt="San Juan de Dios Hospital Seal" />
              </div>
            </div>
          </div>
        </body>
        </html>
      `;

      // Open the report in a new window for printing
      const printWindow = window.open('', '_blank');
      printWindow.document.write(reportHTML);
      printWindow.document.close();
      
      // Wait for content to load, then trigger print
      printWindow.onload = function() {
        printWindow.print();
      };
      
      console.log('Comprehensive PDF report generated successfully!');
      
      
    } catch (error) {
      console.error('Error generating comprehensive PDF report:', error);
      window.alert('Error generating comprehensive PDF report. Please try again.');
    }
  };

  // Generate comprehensive report with all term and quarter details
  const generateComprehensiveReport = async () => {
    try {
      console.log('Generating comprehensive report...');
      
      // Create a new workbook
      const wb = XLSX.utils.book_new();
      
      // Helper function to add header and footer to worksheets
      const addHeaderFooter = (ws, title, data) => {
        // Add header
        const headerRow = [
          ['JUANLMS - Learning Management System'],
          ['Comprehensive Academic Report'],
          [`${termDetails.schoolYear} - ${termDetails.termName}`],
          [`Generated on: ${new Date().toLocaleDateString()} at ${new Date().toLocaleTimeString()}`],
          [''],
          [title],
          ['']
        ];
        
        // Combine header with data
        const fullData = [...headerRow, ...data];
        
        // Add footer
        const footerRow = [
          [''],
          ['Report generated by JUANLMS System'],
          [`© ${new Date().getFullYear()} JuanLMS. All rights reserved.`]
        ];
        
        return [...fullData, ...footerRow];
      };
      
      // 1. TERM OVERVIEW SHEET
      const termOverviewData = [
        ['TERM OVERVIEW'],
        [''],
        ['Term Name', termDetails.termName],
        ['School Year', termDetails.schoolYear],
        ['Status', termDetails.status],
        ['Created At', new Date(termDetails.createdAt).toLocaleDateString()],
        ['Updated At', new Date(termDetails.updatedAt).toLocaleDateString()],
        [''],
        ['SUMMARY STATISTICS'],
        [''],
        ['Total Tracks', tracks.filter(t => t.status === 'active').length],
        ['Total Strands', strands.filter(s => s.status === 'active').length],
        ['Total Sections', sections.filter(s => s.status === 'active').length],
        ['Total Subjects', subjects.filter(s => s.status === 'active').length],
        ['Total Faculty Assignments', facultyAssignments.filter(fa => fa.status === 'active').length],
        ['Total Student Assignments', studentAssignments.filter(sa => sa.status === 'active').length],
        ['Active Students', studentAssignments.filter(sa => sa.status === 'active' && isStudentApproved(sa)).length],
        ['Pending Approval Students', studentAssignments.filter(sa => sa.status === 'active' && !isStudentApproved(sa)).length]
      ];
      
      const termOverviewWs = XLSX.utils.aoa_to_sheet(addHeaderFooter([], 'TERM OVERVIEW', termOverviewData));
      XLSX.utils.book_append_sheet(wb, termOverviewWs, 'Term Overview');
      
      // 2. TRACKS SHEET
      const tracksData = [
        ['Track Name', 'Status', 'School Year', 'Term Name', 'Quarter Name', 'Created At']
      ].concat(
        tracks.filter(t => t.status === 'active').map(track => [
          track.trackName,
          track.status,
          track.schoolYear,
          track.termName,
          track.quarterName || '',
          new Date(track.createdAt).toLocaleDateString()
        ])
      );
      
      const tracksWs = XLSX.utils.aoa_to_sheet(addHeaderFooter([], 'TRACKS', tracksData));
      XLSX.utils.book_append_sheet(wb, tracksWs, 'Tracks');
      
      // 3. STRANDS SHEET
      const strandsData = [
        ['Strand Name', 'Track Name', 'Status', 'School Year', 'Term Name', 'Quarter Name', 'Created At']
      ].concat(
        strands.filter(s => s.status === 'active').map(strand => [
          strand.strandName,
          strand.trackName,
          strand.status,
          strand.schoolYear,
          strand.termName,
          strand.quarterName || '',
          new Date(strand.createdAt).toLocaleDateString()
        ])
      );
      
      const strandsWs = XLSX.utils.aoa_to_sheet(addHeaderFooter([], 'STRANDS', strandsData));
      XLSX.utils.book_append_sheet(wb, strandsWs, 'Strands');
      
      // 4. SECTIONS SHEET
      const sectionsData = [
        ['Section Name', 'Track Name', 'Strand Name', 'Grade Level', 'Status', 'School Year', 'Term Name', 'Quarter Name', 'Created At']
      ].concat(
        sections.filter(s => s.status === 'active').map(section => [
          section.sectionName,
          section.trackName,
          section.strandName,
          section.gradeLevel,
          section.status,
          section.schoolYear,
          section.termName,
          section.quarterName || '',
          new Date(section.createdAt).toLocaleDateString()
        ])
      );
      
      const sectionsWs = XLSX.utils.aoa_to_sheet(addHeaderFooter([], 'SECTIONS', sectionsData));
      XLSX.utils.book_append_sheet(wb, sectionsWs, 'Sections');
      
      // 5. SUBJECTS SHEET
      const subjectsData = [
        ['Subject Name', 'Subject Code', 'Track Name', 'Strand Name', 'Grade Level', 'Status', 'School Year', 'Term Name', 'Quarter Name', 'Created At']
      ].concat(
        subjects.filter(s => s.status === 'active').map(subject => [
          subject.subjectName,
          subject.subjectCode,
          subject.trackName,
          subject.strandName,
          subject.gradeLevel,
          subject.status,
          subject.schoolYear,
          subject.termName,
          subject.quarterName || '',
          new Date(subject.createdAt).toLocaleDateString()
        ])
      );
      
      const subjectsWs = XLSX.utils.aoa_to_sheet(addHeaderFooter([], 'SUBJECTS', subjectsData));
      XLSX.utils.book_append_sheet(wb, subjectsWs, 'Subjects');
      
      // 6. FACULTY ASSIGNMENTS SHEET
      const facultyAssignmentsData = [
        ['Faculty Name', 'Faculty School ID', 'Subject Name', 'Track Name', 'Strand Name', 'Section Name', 'Grade Level', 'Status', 'School Year', 'Term Name', 'Quarter Name', 'Created At']
      ].concat(
        facultyAssignments.filter(fa => fa.status === 'active').map(assignment => {
          const faculty = faculties.find(f => f._id === assignment.facultyId);
          return [
            faculty ? `${faculty.firstname} ${faculty.lastname}` : 'Unknown',
            faculty?.schoolID || '',
            assignment.subjectName,
            assignment.trackName,
            assignment.strandName,
            assignment.sectionName,
            assignment.gradeLevel,
            assignment.status,
            assignment.schoolYear,
            assignment.termName,
            assignment.quarterName || '',
            new Date(assignment.createdAt).toLocaleDateString()
          ];
        })
      );
      
      const facultyAssignmentsWs = XLSX.utils.aoa_to_sheet(addHeaderFooter([], 'FACULTY ASSIGNMENTS', facultyAssignmentsData));
      XLSX.utils.book_append_sheet(wb, facultyAssignmentsWs, 'Faculty Assignments');
      
      // 7. STUDENT ASSIGNMENTS SHEET
      const studentAssignmentsData = [
        ['Student Name', 'Student School ID', 'Track Name', 'Strand Name', 'Section Name', 'Grade Level', 'Status', 'Approval Status', 'School Year', 'Term Name', 'Quarter Name', 'Created At']
      ].concat(
        studentAssignments.filter(sa => sa.status === 'active').map(assignment => {
          const student = students.find(s => s._id === assignment.studentId);
          const schoolId = student?.schoolID || assignment.studentSchoolID || assignment.schoolID || '';
          const approvalStatus = isStudentApproved(assignment) ? 'Approved' : 'Pending Approval';
          
          return [
            assignment.studentName || 'Unknown',
            schoolId,
            assignment.trackName,
            assignment.strandName,
            assignment.sectionName,
            assignment.gradeLevel,
            assignment.status,
            approvalStatus,
            assignment.schoolYear,
            assignment.termName,
            assignment.quarterName || '',
            new Date(assignment.createdAt).toLocaleDateString()
          ];
        })
      );
      
      const studentAssignmentsWs = XLSX.utils.aoa_to_sheet(addHeaderFooter([], 'STUDENT ASSIGNMENTS', studentAssignmentsData));
      XLSX.utils.book_append_sheet(wb, studentAssignmentsWs, 'Student Assignments');
      
      // 8. REGISTRANTS SHEET
      const registrantsData = [
        ['First Name', 'Middle Name', 'Last Name', 'School ID', 'Track Name', 'Strand Name', 'Section Name', 'Personal Email', 'Contact No.', 'Status', 'Date', 'Created At']
      ].concat(
        registrants.map(registrant => [
          registrant.firstName,
          registrant.middleName || '',
          registrant.lastName,
          registrant.schoolID,
          registrant.trackName || '',
          registrant.strandName || '',
          registrant.sectionName || '',
          registrant.personalEmail,
          registrant.contactNo,
          registrant.status,
          registrant.date,
          new Date(registrant.createdAt).toLocaleDateString()
        ])
      );
      
      const registrantsWs = XLSX.utils.aoa_to_sheet(addHeaderFooter([], 'REGISTRANTS', registrantsData));
      XLSX.utils.book_append_sheet(wb, registrantsWs, 'Registrants');
      
      // 9. SUMMARY STATISTICS SHEET
      const summaryData = [
        ['CATEGORY', 'TOTAL', 'ACTIVE', 'ARCHIVED', 'PENDING'],
        ['Tracks', tracks.length, tracks.filter(t => t.status === 'active').length, tracks.filter(t => t.status === 'archived').length, 0],
        ['Strands', strands.length, strands.filter(s => s.status === 'active').length, strands.filter(s => s.status === 'archived').length, 0],
        ['Sections', sections.length, sections.filter(s => s.status === 'active').length, sections.filter(s => s.status === 'archived').length, 0],
        ['Subjects', subjects.length, subjects.filter(s => s.status === 'active').length, subjects.filter(s => s.status === 'archived').length, 0],
        ['Faculty Assignments', facultyAssignments.length, facultyAssignments.filter(fa => fa.status === 'active').length, facultyAssignments.filter(fa => fa.status === 'archived').length, 0],
        ['Student Assignments', studentAssignments.length, studentAssignments.filter(sa => sa.status === 'active').length, studentAssignments.filter(sa => sa.status === 'archived').length, 0],
        [''],
        ['STUDENT APPROVAL STATUS'],
        ['Approved Students', studentAssignments.filter(sa => sa.status === 'active' && isStudentApproved(sa)).length],
        ['Pending Approval Students', studentAssignments.filter(sa => sa.status === 'active' && !isStudentApproved(sa)).length],
        [''],
        ['REGISTRANT STATUS'],
        ['Approved Registrants', registrants.filter(r => r.status === 'approved').length],
        ['Pending Registrants', registrants.filter(r => r.status === 'pending').length],
        ['Rejected Registrants', registrants.filter(r => r.status === 'rejected').length]
      ];
      
      const summaryWs = XLSX.utils.aoa_to_sheet(addHeaderFooter([], 'SUMMARY STATISTICS', summaryData));
      XLSX.utils.book_append_sheet(wb, summaryWs, 'Summary Statistics');
      
      // Generate filename with timestamp
      const timestamp = new Date().toISOString().slice(0, 19).replace(/:/g, '-');
      const filename = `JUANLMS_Comprehensive_Report_${termDetails.schoolYear}_${termDetails.termName}_${timestamp}.xlsx`;
      
      // Save the file
      XLSX.writeFile(wb, filename);
      
      console.log('Comprehensive report generated successfully!');
      window.alert('Comprehensive report generated successfully!');
      
    } catch (error) {
      console.error('Error generating comprehensive report:', error);
      window.alert('Error generating comprehensive report. Please try again.');
    }
  };

  // Add these new functions for Excel handling
  const downloadTemplate = async () => {
    try {
      // Create a workbook with two sheets
      const wb = XLSX.utils.book_new();

      // Sheet 1: Template for adding new tracks
      const templateWs = XLSX.utils.aoa_to_sheet([
        ['Track Name to Add'], // Headers
      ]);
      XLSX.utils.book_append_sheet(wb, templateWs, 'Add New Tracks');

      // Sheet 2: Current tracks in the system (only active)
      const activeTracks = tracks.filter(track => track.status === 'active');
      const currentTracksData = [
        ['Object ID', 'Track Name', 'School Year', 'Term Name', 'Status'], // Headers
        ...activeTracks.map(track => [
          track._id,
          track.trackName,
          track.schoolYear,
          track.termName,
          track.status
        ])
      ];

      const currentTracksWs = XLSX.utils.aoa_to_sheet(currentTracksData);

      // Set column widths for better readability
      const wscols = [
        { wch: 30 }, // Object ID
        { wch: 20 }, // Track Name
        { wch: 15 }, // School Year
        { wch: 15 }, // Term Name
        { wch: 10 }  // Status
      ];
      currentTracksWs['!cols'] = wscols;

      XLSX.utils.book_append_sheet(wb, currentTracksWs, 'Current Tracks');

      // Generate and download the file
      XLSX.writeFile(wb, 'tracks_template.xlsx');
    } catch (error) {
      console.error('Error generating template:', error);
      setError('Failed to generate template. Please try again.');
    }
  };
  const validateTracks = async (tracksToValidate) => {
    const status = {};
    const trackNames = new Set();

    // Check for duplicates within the uploaded data
    tracksToValidate.forEach((track, index) => {
      const trackName = track.trackName.trim();
      if (trackNames.has(trackName)) {
        status[index] = {
          valid: false,
          message: 'Duplicate track name in upload'
        };
      } else {
        trackNames.add(trackName);
        status[index] = { valid: true, message: 'Valid' };
      }
    });

    // Check for existing tracks in the system
    try {
      const res = await fetch(`${API_BASE}/api/tracks/term/${termDetails.termName}`);
      if (res.ok) {
        const existingTracks = await res.json();
        tracksToValidate.forEach((track, index) => {
          const trackName = track.trackName.trim();
          const exists = existingTracks.some(
            et => et.trackName === trackName &&
              et.schoolYear === track.schoolYear &&
              et.termName === track.termName
          );
          if (exists) {
            status[index] = {
              valid: false,
              message: 'Track already exists in system'
            };
          }
        });
      }
    } catch (error) {
      console.error('Error validating tracks:', error);
    }

    return status;
  };

  const handleExcelFile = async (e) => {
    const file = e.target.files[0];
    setExcelError('');

    if (!file) {
      return;
    }

    // Check if file is an Excel file
    if (!file.name.match(/\.(xlsx|xls)$/)) {
      setExcelError('Please upload an Excel file (.xlsx or .xls)');
      return;
    }

    try {
      const reader = new FileReader();
      reader.onload = async (e) => {
        try {
          const data = new Uint8Array(e.target.result);
          const workbook = XLSX.read(data, { type: 'array' });
          const worksheet = workbook.Sheets[workbook.SheetNames[0]];
          const jsonData = XLSX.utils.sheet_to_json(worksheet);

          // Validate the data
          if (jsonData.length === 0) {
            setExcelError('The Excel file is empty');
            return;
          }

          // Check if all required fields are present
          const invalidRows = jsonData.filter(row => !row['Track Name to Add']);
          if (invalidRows.length > 0) {
            setExcelError('Some rows are missing Track Name to Add');
            return;
          }

          // Prepare the data for preview
          const tracksToPreview = jsonData.map(row => ({
            trackName: row['Track Name to Add'].trim(),
            schoolYear: termDetails.schoolYear,
            termName: termDetails.termName,
            quarterName: quarterData ? quarterData.quarterName : undefined
          }));

          // Validate tracks
          const validationResults = await validateTracks(tracksToPreview);

          setPreviewTracks(tracksToPreview);
          setValidationStatus(validationResults);
          setPreviewModalOpen(true);
          setExcelFile(file);
        } catch (err) {
          setExcelError('Error processing Excel file');
          console.error(err);
        }
      };
      reader.readAsArrayBuffer(file);
    } catch (err) {
      setExcelError('Error reading file');
      console.error(err);
    }
  };

  const handleConfirmUpload = async () => {
    // Filter out invalid tracks
    const validTracks = previewTracks.filter((_, index) => validationStatus[index]?.valid);

    if (validTracks.length === 0) {
      setExcelError('No valid tracks to upload');
      setPreviewModalOpen(false);
      return;
    }

    setIsUploading(true);
    setExcelError('');

    try {
      const res = await fetch(`${API_BASE}/api/tracks/bulk`, {
        method: 'POST',
        headers: { 'Content-Type': 'application/json' },
        body: JSON.stringify({ tracks: validTracks.map(t => ({ ...t, quarterName: quarterData ? quarterData.quarterName : undefined })) })
      });

      if (res.ok) {
        const newTracks = await res.json();
        setTracks([...tracks, ...newTracks]);
        // Audit log: Batch Upload Tracks
        try {
          const token = localStorage.getItem('token');
          fetch(`${API_BASE}/audit-log`, {
            method: 'POST',
            headers: {
              'Content-Type': 'application/json',
              'Authorization': `Bearer ${token}`
            },
            body: JSON.stringify({
              action: 'Batch Upload Tracks',
              details: `Uploaded ${validTracks.length} Tracks for ${termDetails.schoolYear} ${termDetails.termName}`,
              userRole: 'admin'
            })
          }).catch(() => {});
        } catch {}
        window.alert(`${validTracks.length} tracks uploaded successfully!`);
        setExcelFile(null);
        setPreviewModalOpen(false);
        // Reset the file input
        document.querySelector('input[type="file"]').value = '';
      } else {
        const data = await res.json();
        setExcelError(data.message || 'Failed to upload tracks');
      }
    } catch (err) {
      setExcelError('Error uploading tracks');
      console.error(err);
    } finally {
      setIsUploading(false);
    }
  };

  // Add new functions for strand Excel handling
  const downloadStrandTemplate = async () => {
    try {
      const wb = XLSX.utils.book_new();

      // Sheet 1: Template for adding new strands
      const templateWs = XLSX.utils.aoa_to_sheet([
        ['Track Name', 'Strand Name to Add'],
      ]);
      XLSX.utils.book_append_sheet(wb, templateWs, 'Add New Strands');

      // Sheet 2: Current strands in the system (only active)
      const currentStrands = strands.filter(s =>
        s.status === 'active' &&
        s.schoolYear === termDetails.schoolYear &&
        s.termName === termDetails.termName
      );

      const currentStrandsData = [
        ['Object ID', 'Track Name', 'Strand Name', 'Status'],
        ...currentStrands.map(strand => [
          strand._id,
          strand.trackName,
          strand.strandName,
          strand.status
        ])
      ];

      const currentStrandsWs = XLSX.utils.aoa_to_sheet(currentStrandsData);
      currentStrandsWs['!cols'] = [
        { wch: 30 }, // Object ID
        { wch: 20 }, // Track Name
        { wch: 20 }, // Strand Name
        { wch: 10 }  // Status
      ];
      XLSX.utils.book_append_sheet(wb, currentStrandsWs, 'Current Strands');

      // Sheet 3: Available Tracks (only active)
      const activeTracks = tracks.filter(track =>
        track.status === 'active' &&
        track.schoolYear === termDetails.schoolYear &&
        track.termName === termDetails.termName
      );
      const availableTracksData = [
        ['Track Name', 'Status'],
        ...activeTracks.map(track => [
          track.trackName,
          track.status
        ])
      ];

      const availableTracksWs = XLSX.utils.aoa_to_sheet(availableTracksData);
      availableTracksWs['!cols'] = [
        { wch: 20 }, // Track Name
        { wch: 10 }  // Status
      ];
      XLSX.utils.book_append_sheet(wb, availableTracksWs, 'Available Tracks');

      XLSX.writeFile(wb, 'strands_template.xlsx');
    } catch (error) {
      console.error('Error generating strand template:', error);
      setStrandError('Failed to generate template. Please try again.');
    }
  };

  // Update: Enforce absolute uniqueness for strand names
  const validateStrands = async (strandsToValidate) => {
    const status = {};
    const uploadedStrandNames = new Set();
    // Fetch all existing strands in the system (for absolute uniqueness)
    const allStrands = [];
    for (const track of tracks) {
      if (track.status === 'active') {
        try {
          const res = await fetch(`${API_BASE}/api/strands/track/${track.trackName}`);
          if (res.ok) {
            const fetchedStrands = await res.json();
            allStrands.push(...fetchedStrands);
          }
        } catch (err) {
          // ignore
        }
      }
    }
    const allStrandNamesInSystem = new Set(allStrands.map(s => s.strandName.trim().toLowerCase()));

    for (let i = 0; i < strandsToValidate.length; i++) {
      const strand = strandsToValidate[i];
      const trackName = strand.trackName?.trim() || '';
      const strandName = strand.strandName?.trim() || '';
      let isValid = true;
      let message = 'Valid';

      // 1. Check for missing required fields
      if (!trackName || !strandName) {
        isValid = false;
        message = 'Missing Track Name or Strand Name';
      }
      // 2. Absolute uniqueness: check if strand name exists anywhere
      if (isValid) {
        if (allStrandNamesInSystem.has(strandName.toLowerCase())) {
          isValid = false;
          message = 'Strand name already exists in the system (must be unique)';
        }
      }
      // 3. Check for duplicates within the uploaded data (absolute uniqueness)
      if (isValid) {
        if (uploadedStrandNames.has(strandName.toLowerCase())) {
          isValid = false;
          message = 'Duplicate strand name in uploaded file (strand names must be unique)';
        } else {
          uploadedStrandNames.add(strandName.toLowerCase());
        }
      }
      // 4. Check if track exists and is active
      if (isValid) {
        const trackFound = tracks.find(t => t.status === 'active' && t.trackName === trackName);
        if (!trackFound) {
          isValid = false;
          message = `Track "${trackName}" does not exist or is not active`;
        }
      }
      status[i] = { valid: isValid, message: message };
    }
    return status;
  };
  const handleStrandExcelFile = async (e) => {
    const file = e.target.files[0];
    setStrandError('');

    if (!file) {
      return;
    }

    // Check if file is an Excel file
    if (!file.name.match(/\.(xlsx|xls)$/)) {
      setStrandError('Please upload an Excel file (.xlsx or .xls)');
      return;
    }

    try {
      const reader = new FileReader();
      reader.onload = async (e) => {
        try {
          const data = new Uint8Array(e.target.result);
          const workbook = XLSX.read(data, { type: 'array' });
          const worksheet = workbook.Sheets[workbook.SheetNames[0]];

          // Get actual headers from the first row
          const range = XLSX.utils.decode_range(worksheet['!ref'] || 'A1:A1');
          const actualHeaders = [];
          for (let C = range.s.c; C <= range.e.c; ++C) {
            const cell = worksheet[XLSX.utils.encode_cell({ r: range.s.r, c: C })];
            if (cell && cell.v) {
              actualHeaders.push(String(cell.v).trim());
            }
          }

          const requiredHeaders = ['Track Name', 'Strand Name to Add'];
          const missingOrMismatchedHeaders = requiredHeaders.filter(header => !actualHeaders.includes(header));

          if (missingOrMismatchedHeaders.length > 0) {
            setStrandError(`Missing or misspelled column(s) in Excel file: ${missingOrMismatchedHeaders.join(', ')}. Please ensure headers are exactly as in the template.`);
            return;
          }

          // If headers are correct, proceed to convert sheet to JSON, assuming first row as headers
          const jsonData = XLSX.utils.sheet_to_json(worksheet, { header: 1 });

          // Remove the header row from jsonData since we've already processed it
          jsonData.shift();

          // Validate the data (now checks if there's actual data after headers)
          if (jsonData.length === 0) {
            setStrandError('The Excel file contains only headers or is empty after header parsing.');
            return;
          }

          // Map jsonData to the expected format, using the actual headers found
          const strandsToPreview = jsonData.map(row => ({
            trackName: String(row[actualHeaders.indexOf('Track Name')] || '').trim(),
            strandName: String(row[actualHeaders.indexOf('Strand Name to Add')] || '').trim()
          }));

          // Validate strands
          const validationResults = await validateStrands(strandsToPreview);

          // Count valid and invalid strands
          const validCount = Object.values(validationResults).filter(v => v.valid).length;
          const invalidCount = Object.values(validationResults).filter(v => !v.valid).length;

          // Set preview data and show modal even if there are invalid entries
          setStrandPreviewData(strandsToPreview);
          setStrandValidationStatus(validationResults);
          setStrandPreviewModalOpen(true);
          setStrandExcelFile(file);

          // Show summary message if there are invalid entries
          if (invalidCount > 0) {
            setStrandError(`${invalidCount} strand(s) have validation errors and will be skipped. ${validCount} valid strand(s) will be uploaded.`);
          }

        } catch (err) {
          setStrandError(`Error processing Excel file: ${err.message || err}`);
          console.error(err);
        }
      };
      reader.readAsArrayBuffer(file);
    } catch (err) {
      setStrandError(`Error reading file: ${err.message || err}`);
      console.error(err);
    }
  };

  const handleConfirmStrandUpload = async () => {
    // Filter out invalid strands
    const validStrands = strandPreviewData.filter((_, index) => strandValidationStatus[index]?.valid);

    if (validStrands.length === 0) {
      setStrandError('No valid strands to upload');
      setStrandPreviewModalOpen(false);
      return;
    }

    setStrandError('');

    try {
      // Create strands one by one since they're dependent on tracks
      const createdStrands = [];
      for (const strand of validStrands) {
        const res = await fetch(`${API_BASE}/api/strands`, {
          method: 'POST',
          headers: { 'Content-Type': 'application/json' },
          body: JSON.stringify({
            ...strand,
            schoolYear: termDetails.schoolYear,
            termName: termDetails.termName,
            quarterName: quarterData ? quarterData.quarterName : undefined
          })
        });

        if (res.ok) {
          const newStrand = await res.json();
          createdStrands.push(newStrand);
        } else {
          const data = await res.json();
          throw new Error(data.message || 'Failed to create strand');
        }
      }

      setStrands([...strands, ...createdStrands]);
      window.alert(`${validStrands.length} strands uploaded successfully!`);
      setStrandExcelFile(null);
      setStrandPreviewModalOpen(false);
      // Reset the file input
      document.querySelector('input[type="file"][accept=".xlsx,.xls"]').value = '';
    } catch (err) {
      setStrandError(err.message || 'Error uploading strands');
      console.error(err);
    }
  };

  // Add new functions for section Excel handling
  const downloadSectionTemplate = async () => {
    try {
      const wb = XLSX.utils.book_new();

      // Sheet 1: Template for adding new sections
      const templateWs = XLSX.utils.aoa_to_sheet([
        ['Track Name', 'Strand Name', 'Section Name to Add', 'Grade Level'],
      ]);
      XLSX.utils.book_append_sheet(wb, templateWs, 'Add New Sections');

      // Sheet 2: Current sections in the system (only active)
      const currentSections = sections.filter(s =>
        s.status === 'active' &&
        s.schoolYear === termDetails.schoolYear &&
        s.termName === termDetails.termName &&
        tracks.find(t => t.trackName === s.trackName && t.status === 'active')
      );

      const currentSectionsData = [
        ['Object ID', 'Track Name', 'Strand Name', 'Section Name', 'Grade Level', 'Status'],
        ...currentSections.map(section => [
          section._id,
          section.trackName,
          section.strandName,
          section.sectionName,
          section.gradeLevel || '',
          section.status
        ])
      ];

      const currentSectionsWs = XLSX.utils.aoa_to_sheet(currentSectionsData);
      currentSectionsWs['!cols'] = [
        { wch: 30 }, // Object ID
        { wch: 20 }, // Track Name
        { wch: 20 }, // Strand Name
        { wch: 20 }, // Section Name
        { wch: 15 }, // Grade Level
        { wch: 10 }  // Status
      ];
      XLSX.utils.book_append_sheet(wb, currentSectionsWs, 'Current Sections');

      // Sheet 3: Available Strands (only active)
      const availableStrands = strands.filter(s =>
        s.status === 'active' &&
        s.schoolYear === termDetails.schoolYear &&
        s.termName === termDetails.termName &&
        tracks.find(t => t.trackName === s.trackName && t.status === 'active')
      );

      const availableStrandsData = [
        ['Track Name', 'Strand Name', 'Status'],
        ...availableStrands.map(strand => [
          strand.trackName,
          strand.strandName,
          strand.status
        ])
      ];

      const availableStrandsWs = XLSX.utils.aoa_to_sheet(availableStrandsData);
      availableStrandsWs['!cols'] = [
        { wch: 20 }, // Track Name
        { wch: 20 }, // Strand Name
        { wch: 10 }  // Status
      ];
      XLSX.utils.book_append_sheet(wb, availableStrandsWs, 'Available Strands');

      XLSX.writeFile(wb, 'sections_template.xlsx');
    } catch (error) {
      console.error('Error generating section template:', error);
      setSectionError('Failed to generate template. Please try again.');
    }
  };

  const validateSections = async (sectionsToValidate) => {
    const status = {};
    const uploadedSectionCombos = new Set();
    const existingSectionsInSystem = new Set();

    // Get all active tracks
    const activeTracks = tracks.filter(track => track.status === 'active');
    const activeTracksMap = new Set(activeTracks.map(track => track.trackName));

    // Get all active strands in the system for this school year and term
    const activeStrandsInSystem = [];
    for (const track of activeTracks) {
      const res = await fetch(`${API_BASE}/api/strands/track/${track.trackName}?schoolYear=${termDetails.schoolYear}&termName=${termDetails.termName}`);
      if (res.ok) {
        const strands = await res.json();
        const activeStrands = strands.filter(strand => strand.status === 'active');
        activeStrandsInSystem.push(...activeStrands);
        console.log(`Strands for track "${track.trackName}":`, activeStrands);
      }
    }
    console.log('All active strands in system:', activeStrandsInSystem);

    // Get all existing sections from the component state (more reliable)
    const existingSections = sections.filter(section => section.status === 'active');
    existingSections.forEach(section => {
      existingSectionsInSystem.add(`${section.trackName}-${section.strandName}-${section.sectionName}-${section.gradeLevel}`);
    });
    console.log('Existing sections in system:', Array.from(existingSectionsInSystem));

    // Track section names in the uploaded file for duplicates
    const uploadedSectionNames = new Set();

    for (let i = 0; i < sectionsToValidate.length; i++) {
      const section = sectionsToValidate[i];
      const trackName = section.trackName?.trim() || '';
      const strandName = section.strandName?.trim() || '';
      const sectionName = section.sectionName?.trim() || '';
      const gradeLevel = section.gradeLevel?.trim() || '';

      let isValid = true;
      let message = 'Valid';

      // 1. Check for missing required fields
      if (!trackName || !strandName || !sectionName || !gradeLevel) {
        isValid = false;
        message = 'Missing Track Name, Strand Name, Section Name, or Grade Level';
      }

      // 2. Check if section name is already used anywhere in the system (absolute uniqueness)
      if (isValid) {
        if (uploadedSectionNames.has(sectionName.toLowerCase())) {
          isValid = false;
          message = 'Duplicate section name in uploaded file (section names must be unique)';
        } else {
          uploadedSectionNames.add(sectionName.toLowerCase());
        }
      }

      // 3. Check for duplicates within the uploaded data (absolute uniqueness)
      if (isValid) {
        if (uploadedSectionCombos.has(`${trackName}-${strandName}-${sectionName}-${gradeLevel}`)) {
          isValid = false;
          message = 'Duplicate section name in uploaded file for this track-strand-grade level combination';
        } else {
          uploadedSectionCombos.add(`${trackName}-${strandName}-${sectionName}-${gradeLevel}`);
        }
      }

      // 4. Check if section already exists in the system
      if (isValid) {
        const sectionKey = `${trackName}-${strandName}-${sectionName}-${gradeLevel}`;
        console.log(`Checking if section exists: "${sectionKey}"`);
        console.log('Available existing sections:', Array.from(existingSectionsInSystem));
        if (existingSectionsInSystem.has(sectionKey)) {
          isValid = false;
          message = `Section "${sectionName}" already exists in ${trackName} - ${strandName} - ${gradeLevel}`;
        }
      }

      // 5. Check if track exists and is active
      if (isValid) {
        const trackFound = activeTracksMap.has(trackName);
        if (!trackFound) {
          isValid = false;
          message = `Track "${trackName}" does not exist or is not active`;
        }
      }

      // 6. Check if strand exists within the active track and is active
      if (isValid) {
        const strandFound = activeStrandsInSystem.some(s => 
        s.trackName.trim() === trackName.trim() && 
        s.strandName.trim() === strandName.trim()
      );
        console.log(`Checking strand "${strandName}" in track "${trackName}":`, {
          strandFound,
          availableStrands: activeStrandsInSystem.filter(s => s.trackName === trackName).map(s => s.strandName)
        });
        if (!strandFound) {
          isValid = false;
          message = `Strand "${strandName}" does not exist in track "${trackName}" or is not active`;
        }
      }

      // 7. Check if grade level is valid
      if (isValid) {
        if (gradeLevel !== 'Grade 11' && gradeLevel !== 'Grade 12') {
          isValid = false;
          message = 'Grade Level must be either "Grade 11" or "Grade 12"';
        }
      }

      status[i] = { valid: isValid, message: message };
    }
    return status;
  };

  const handleSectionExcelFile = async (e) => {
    const file = e.target.files[0];
    setSectionError('');

    if (!file) {
      return;
    }

    // Check if file is an Excel file
    if (!file.name.match(/\.(xlsx|xls)$/)) {
      setSectionError('Please upload an Excel file (.xlsx or .xls)');
      return;
    }

    try {
      const reader = new FileReader();
      reader.onload = async (e) => {
        try {
          const data = new Uint8Array(e.target.result);
          const workbook = XLSX.read(data, { type: 'array' });
          const worksheet = workbook.Sheets[workbook.SheetNames[0]];
          const jsonData = XLSX.utils.sheet_to_json(worksheet);

          // Validate the data
          if (jsonData.length === 0) {
            setSectionError('The Excel file is empty');
            return;
          }

          // Prepare the data for preview and validation
          const sectionsToPreview = jsonData.map(row => ({
            trackName: row['Track Name']?.trim() || '',
            strandName: row['Strand Name']?.trim() || '',
            sectionName: row['Section Name to Add']?.trim() || '',
            gradeLevel: row['Grade Level']?.trim() || ''
          }));

          // Validate sections
          const validationResults = await validateSections(sectionsToPreview);

          // Count valid and invalid sections
          const validCount = Object.values(validationResults).filter(v => v.valid).length;
          const invalidCount = Object.values(validationResults).filter(v => !v.valid).length;

          // Set preview data and show modal even if there are invalid entries
          setSectionPreviewData(sectionsToPreview);
          setSectionValidationStatus(validationResults);
          setSectionPreviewModalOpen(true);
          setSectionExcelFile(file);

          // Show summary message if there are invalid entries
          if (invalidCount > 0) {
            setSectionError(`${invalidCount} section(s) have validation errors and will be skipped. ${validCount} valid section(s) will be uploaded.`);
          }
        } catch (err) {
          setSectionError('Error processing Excel file');
          console.error(err);
        }
      };
      reader.readAsArrayBuffer(file);
    } catch (err) {
      setSectionError('Error reading file');
      console.error(err);
    }
  };

  const handleConfirmSectionUpload = async () => {
    // Filter out invalid sections
    const validSections = sectionPreviewData.filter((_, index) => sectionValidationStatus[index]?.valid);

    if (validSections.length === 0) {
      setSectionError('No valid sections to upload');
      setSectionPreviewModalOpen(false);
      return;
    }

    setIsSectionUploading(true);
    setSectionError('');

    try {
      // Create sections one by one since they're dependent on strands
      const createdSections = [];
      for (const section of validSections) {
        const res = await fetch(`${API_BASE}/api/sections`, {
          method: 'POST',
          headers: { 'Content-Type': 'application/json' },
          body: JSON.stringify({
            ...section,
            quarterName: quarterData ? quarterData.quarterName : undefined
          })
        });

        if (res.ok) {
          const newSection = await res.json();
          createdSections.push(newSection);
        } else {
          const data = await res.json();
          throw new Error(data.message || 'Failed to create section');
        }
      }

      setSections([...sections, ...createdSections]);
      // Audit log: Batch Upload Sections
      try {
        const token = localStorage.getItem('token');
        fetch(`${API_BASE}/audit-log`, {
          method: 'POST',
          headers: {
            'Content-Type': 'application/json',
            'Authorization': `Bearer ${token}`
          },
          body: JSON.stringify({
            action: 'Batch Upload Sections',
            details: `Uploaded ${validSections.length} Sections for ${termDetails.schoolYear} ${termDetails.termName}`,
            userRole: 'admin'
          })
        }).catch(() => {});
      } catch {}
      window.alert(`${validSections.length} sections uploaded successfully!`);
      setSectionExcelFile(null);
      setSectionPreviewModalOpen(false);
      // Reset the file input
      document.querySelector('input[type="file"][accept=".xlsx,.xls"]').value = '';
    } catch (err) {
      setSectionError(err.message || 'Error uploading sections');
      console.error(err);
    } finally {
      setIsSectionUploading(false);
    }
  };
  // Add new functions for faculty assignment Excel handling
  const downloadFacultyAssignmentTemplate = async () => {
    try {
      const wb = XLSX.utils.book_new();
      // Sheet 1: Template for adding new faculty assignments
      const templateWs = XLSX.utils.aoa_to_sheet([
        ['Faculty School ID', 'Faculty Name', 'Track Name', 'Strand Name', 'Section Name', 'Grade Level', 'Subject'], // Updated headers to include both School ID and Name
      ]);
      XLSX.utils.book_append_sheet(wb, templateWs, 'Add New Faculty Assignments');

      // Sheet 2: Current faculty assignments in the system (only active)
      const currentFacultyAssignments = facultyAssignments.filter(fa => fa.status === 'active');
      const currentFacultyAssignmentsData = [
        ['Faculty School ID', 'Faculty Name', 'Track Name', 'Strand Name', 'Section Name', 'Grade Level', 'Subject', 'Status'], // Updated headers to use School ID
        ...currentFacultyAssignments.map(assignment => [
          assignment.facultySchoolID || '', // Use school ID instead of object ID
          assignment.facultyName,
          assignment.trackName,
          assignment.strandName,
          assignment.sectionName,
          assignment.gradeLevel || '',
          assignment.subjectName || '',
          assignment.status
        ])
      ];
      const currentFacultyAssignmentsWs = XLSX.utils.aoa_to_sheet(currentFacultyAssignmentsData);
      const faWscols = [
        { wch: 30 }, { wch: 25 }, { wch: 20 }, { wch: 20 }, { wch: 20 }, { wch: 15 }, { wch: 20 }, { wch: 10 }
      ];
      currentFacultyAssignmentsWs['!cols'] = faWscols;
      XLSX.utils.book_append_sheet(wb, currentFacultyAssignmentsWs, 'Current Assignments');

      // Sheet 3: Available Faculty
      const activeFaculties = faculties.filter(f => f.role === 'faculty' && !f.isArchived);
      const availableFacultiesData = [
        ['Faculty School ID', 'Faculty Name', 'Email', 'Status'],
        ...activeFaculties.map(f => [
          f.schoolID || '', // Use school ID instead of object ID
          `${f.firstname} ${f.lastname}`,
          f.email,
          f.isArchived ? 'Archived' : 'Active'
        ])
      ];
      const availableFacultiesWs = XLSX.utils.aoa_to_sheet(availableFacultiesData);
      const facultyWscols = [
        { wch: 30 }, { wch: 25 }, { wch: 30 }, { wch: 10 }
      ];
      availableFacultiesWs['!cols'] = facultyWscols;
      XLSX.utils.book_append_sheet(wb, availableFacultiesWs, 'Available Faculty');

      // Sheet 4: Available Tracks
      const activeTracks = tracks.filter(t => t.status === 'active');
      const availableTracksData = [
        ['Track Name', 'Status'],
        ...activeTracks.map(t => [t.trackName, t.status])
      ];
      const availableTracksWs = XLSX.utils.aoa_to_sheet(availableTracksData);
      const trackWscols = [
        { wch: 20 }, { wch: 10 }
      ];
      availableTracksWs['!cols'] = trackWscols;
      XLSX.utils.book_append_sheet(wb, availableTracksWs, 'Available Tracks');

      // Sheet 5: Available Strands
      const activeStrandsInSystem = [];
      for (const track of activeTracks) {
        const res = await fetch(`${API_BASE}/api/strands/track/${track.trackName}?schoolYear=${termDetails.schoolYear}&termName=${termDetails.termName}`);
        if (res.ok) {
          const fetchedStrands = await res.json();
          activeStrandsInSystem.push(...fetchedStrands.filter(s => s.status === 'active').map(s => ({ ...s, trackName: track.trackName })));
        }
      }
      const availableStrandsData = [
        ['Track Name', 'Strand Name', 'Status'],
        ...activeStrandsInSystem.map(s => [s.trackName, s.strandName, s.status])
      ];
      const availableStrandsWs = XLSX.utils.aoa_to_sheet(availableStrandsData);
      const strandWscols = [
        { wch: 20 }, { wch: 20 }, { wch: 10 }
      ];
      availableStrandsWs['!cols'] = strandWscols;
      XLSX.utils.book_append_sheet(wb, availableStrandsWs, 'Available Strands');

      // Sheet 6: Available Sections (filtered by active tracks and strands)
      const activeSectionsInSystem = [];
      for (const track of activeTracks) {
        const strandsInTrack = activeStrandsInSystem.filter(s => s.trackName === track.trackName);
        for (const strand of strandsInTrack) {
          const res = await fetch(`${API_BASE}/api/sections/track/${track.trackName}/strand/${strand.strandName}?schoolYear=${termDetails.schoolYear}&termName=${termDetails.termName}`);
          if (res.ok) {
            const fetchedSections = await res.json();
            activeSectionsInSystem.push(...fetchedSections.filter(sec => sec.status === 'active').map(sec => ({ ...sec, trackName: track.trackName, strandName: strand.strandName })));
          }
        }
      }
      const availableSectionsData = [
        ['Track Name', 'Strand Name', 'Section Name', 'Grade Level', 'Status'],
        ...activeSectionsInSystem.map(sec => [sec.trackName, sec.strandName, sec.sectionName, sec.gradeLevel || '', sec.status])
      ];
      const availableSectionsWs = XLSX.utils.aoa_to_sheet(availableSectionsData);
      const sectionWscols = [
        { wch: 20 }, // Track Name
        { wch: 20 }, // Strand Name
        { wch: 20 }, // Section Name
        { wch: 15 }, // Grade Level
        { wch: 10 }  // Status
      ];
      availableSectionsWs['!cols'] = sectionWscols;
      XLSX.utils.book_append_sheet(wb, availableSectionsWs, 'Available Sections');

      // Sheet 7: Available Subjects
      const availableSubjectsData = [
        ['Subject Name', 'Track Name', 'Strand Name', 'Grade Level', 'Status'],
        ...subjects.map(subject => [
          subject.subjectName,
          subject.trackName,
          subject.strandName,
          subject.gradeLevel,
          subject.status || 'active',
        ])
      ];
      const availableSubjectsWs = XLSX.utils.aoa_to_sheet(availableSubjectsData);
      const subjectWscols = [
        { wch: 25 }, { wch: 20 }, { wch: 20 }, { wch: 15 }, { wch: 10 }
      ];
      availableSubjectsWs['!cols'] = subjectWscols;
      XLSX.utils.book_append_sheet(wb, availableSubjectsWs, 'Available Subjects');

      XLSX.writeFile(wb, 'faculty_assignments_template.xlsx');
    } catch (error) {
      console.error('Error generating faculty assignment template:', error);
      setFacultyError('Failed to generate template. Please try again.');
    }
  };
  const validateFacultyAssignments = async (assignmentsToValidate) => {
    const status = {};
    const uploadedAssignmentCombos = new Set(); // For duplicates within the uploaded file

    // Pre-fetch active data for validation efficiency
    const activeFaculties = faculties.filter(f => f.role === 'faculty' && !f.isArchived);
    const activeFacultiesMap = new Map(activeFaculties.map(f => [`${f.firstname} ${f.lastname}`, f])); // Corrected filter
    const activeTracksMap = new Map(tracks.filter(t => t.status === 'active').map(t => [t.trackName, t]));
    const activeStrandsMap = new Map(); // Store as {trackName-strandName: strandObject}
    const activeSectionsMap = new Map(); // Store as {trackName-strandName-sectionName: sectionObject}

    for (const track of tracks) {
      if (track.status === 'active') {
        try {
          const strandsRes = await fetch(`${API_BASE}/api/strands/track/${track.trackName}?schoolYear=${termDetails.schoolYear}&termName=${termDetails.termName}`);
          if (strandsRes.ok) {
            const fetchedStrands = await strandsRes.json();
            console.log(`Strands for track "${track.trackName}":`, fetchedStrands);
            for (const strand of fetchedStrands.filter(s => s.status === 'active')) {
              activeStrandsMap.set(`${track.trackName}-${strand.strandName}`, strand);
              try {
                const sectionsRes = await fetch(`${API_BASE}/api/sections/track/${track.trackName}/strand/${strand.strandName}?schoolYear=${termDetails.schoolYear}&termName=${termDetails.termName}`);
                if (sectionsRes.ok) {
                  const fetchedSections = await sectionsRes.json();
                  console.log(`Sections for strand "${strand.strandName}":`, fetchedSections);
                  for (const section of fetchedSections.filter(sec => sec.status === 'active')) {
                    activeSectionsMap.set(`${track.trackName}-${strand.strandName}-${section.sectionName}`, section);
                  }
                }
              } catch (err) {
                console.error(`Error fetching sections for strand ${strand.strandName}:`, err);
              }
            }
          }
        } catch (err) {
          console.error(`Error fetching strands for track ${track.trackName}:`, err);
        }
      }
    }

    // Get existing faculty assignments from the component state (more reliable)
    const existingAssignments = facultyAssignments.filter(assignment => assignment.status === 'active');
    const existingAssignmentsInSystem = new Set(existingAssignments.map(assign => 
      `${assign.facultyId}-${assign.trackName}-${assign.strandName}-${assign.sectionName}`
    ));
    
    console.log('Existing faculty assignments in system:', Array.from(existingAssignmentsInSystem));

    for (let i = 0; i < assignmentsToValidate.length; i++) {
      const assignment = assignmentsToValidate[i];
      const facultySchoolID = assignment.facultySchoolID?.trim() || '';
      const facultyName = assignment.facultyName?.trim() || '';
      const trackName = assignment.trackName?.trim() || '';
      const strandName = assignment.strandName?.trim() || '';
      const sectionName = assignment.sectionName?.trim() || '';
      const gradeLevel = assignment.gradeLevel?.trim() || '';
      const subjectName = assignment.subjectName?.trim() || '';

      let isValid = true;
      let message = 'Valid';
      let facultyId = ''; // To store the faculty ID for valid assignments

      // 1. Check for missing required fields
      if (!facultySchoolID || !facultyName || !trackName || !strandName || !sectionName || !gradeLevel || !subjectName) {
        isValid = false;
        message = 'Missing Faculty School ID, Faculty Name, Track Name, Strand Name, Section Name, Grade Level, or Subject';
        console.log(`Row ${i + 1}: Missing required fields - facultySchoolID: "${facultySchoolID}", facultyName: "${facultyName}", trackName: "${trackName}", strandName: "${strandName}", sectionName: "${sectionName}", gradeLevel: "${gradeLevel}", subjectName: "${subjectName}"`);
        status[i] = { valid: isValid, message: message, facultyId: facultyId };
        console.log(`Row ${i + 1}: Final validation result - valid: ${isValid}, message: "${message}"`);
        continue; // Skip all other validations for this row
      }

      // 1.5. Check faculty school ID format
      if (isValid && !validateFacultySchoolIDFormat(facultySchoolID)) {
        isValid = false;
        message = `Invalid Faculty School ID format "${facultySchoolID}". Faculty School ID must be in format F000 (e.g., F001, F123)`;
        console.log(`Row ${i + 1}: Invalid faculty school ID format - "${facultySchoolID}"`);
        status[i] = { valid: isValid, message: message, facultyId: facultyId };
        console.log(`Row ${i + 1}: Final validation result - valid: ${isValid}, message: "${message}"`);
        continue; // Skip all other validations for this row
      }

      // 2. Check if faculty exists and is active (search by school ID)
      if (isValid) {
        const facultyFound = activeFaculties.find(f => f.schoolID === facultySchoolID && f.role === 'faculty' && !f.isArchived);
        if (!facultyFound) {
          isValid = false;
          message = `Faculty with School ID "${facultySchoolID}" does not exist or is not active`;
        } else {
          // 2.5. Verify that the name matches the school ID
          const expectedName = `${facultyFound.firstname} ${facultyFound.lastname}`.toLowerCase();
          const providedName = facultyName.toLowerCase();
          if (expectedName !== providedName) {
            isValid = false;
            message = `Faculty Name "${facultyName}" does not match School ID "${facultySchoolID}". Expected: "${facultyFound.firstname} ${facultyFound.lastname}"`;
          } else {
            facultyId = facultyFound._id;
          }
        }
      }

      // 3. Check if track exists and is active
      if (isValid) {
        const trackFound = activeTracksMap.has(trackName);
        if (!trackFound) {
          isValid = false;
          message = `Track "${trackName}" does not exist or is not active`;
        }
      }

      // 4. Check if strand exists within the active track and is active
      if (isValid) {
        const strandFound = activeStrandsMap.has(`${trackName}-${strandName}`);
        if (!strandFound) {
          isValid = false;
          message = `Strand "${strandName}" does not exist in track "${trackName}" or is not active`;
        }
      }

      // 5. Check if section exists within the active track-strand combination and is active
      if (isValid) {
        const sectionFound = activeSectionsMap.has(`${trackName}-${strandName}-${sectionName}`);
        if (!sectionFound) {
          isValid = false;
          message = `Section "${sectionName}" does not exist in track "${trackName}" and strand "${strandName}" or is not active`;
        }
      }

      // 6. Check for duplicates within the uploaded data
      if (isValid) {
        const currentCombo = `${facultyId || facultySchoolID}-${trackName}-${strandName}-${sectionName}`;
        if (uploadedAssignmentCombos.has(currentCombo)) {
          isValid = false;
          message = 'Duplicate faculty assignment in uploaded file';
        } else {
          uploadedAssignmentCombos.add(currentCombo);
        }
      }

      // 7. Check for existing assignments in the system
      if (isValid) {
        const existingCombo = `${facultyId}-${trackName}-${strandName}-${sectionName}`;
        console.log(`Row ${i + 1}: Checking if faculty assignment exists: "${existingCombo}"`);
        console.log(`Row ${i + 1}: Available existing assignments:`, Array.from(existingAssignmentsInSystem));
        if (existingAssignmentsInSystem.has(existingCombo)) {
          isValid = false;
          message = 'Faculty assignment already exists in the system';
          console.log(`Row ${i + 1}: Found existing assignment match`);
        }
      }

      // 8. Check for subject-section conflicts (NEW VALIDATION)
      if (isValid) {
        const conflictingAssignment = existingAssignments.find(ea => 
          ea.subjectName.toLowerCase() === subjectName.toLowerCase() &&
          ea.sectionName.toLowerCase() === sectionName.toLowerCase() &&
          ea.facultyId !== facultyId &&
          ea.status === 'active'
        );
        
        if (conflictingAssignment) {
          isValid = false;
          message = `Subject "${subjectName}" in Section "${sectionName}" is already assigned to another faculty`;
          console.log(`Row ${i + 1}: Found subject-section conflict`);
        }
      }

      status[i] = { valid: isValid, message: message, facultyId: facultyId };
      console.log(`Row ${i + 1}: Final validation result - valid: ${isValid}, message: "${message}"`);
    }
    return status;
  };

  const handleFacultyAssignmentExcelFile = async (e) => {
    const file = e.target.files[0];
    setFacultyError('');

    if (!file) {
      return;
    }

    if (!file.name.match(/\.(xlsx|xls)$/)) {
      setFacultyError('Please upload an Excel file (.xlsx or .xls)');
      return;
    }

    try {
      const reader = new FileReader();
      reader.onload = async (e) => {
        try {
          const data = new Uint8Array(e.target.result);
          const workbook = XLSX.read(data, { type: 'array' });
          const worksheet = workbook.Sheets[workbook.SheetNames[0]];

          const range = XLSX.utils.decode_range(worksheet['!ref'] || 'A1:A1');
          const actualHeaders = [];
          for (let C = range.s.c; C <= range.e.c; ++C) {
            const cell = worksheet[XLSX.utils.encode_cell({ r: range.s.r, c: C })];
            if (cell && cell.v) {
              actualHeaders.push(String(cell.v).trim());
            }
          }

          const requiredHeaders = ['Faculty School ID', 'Faculty Name', 'Track Name', 'Strand Name', 'Section Name', 'Grade Level', 'Subject'];
          const missingOrMismatchedHeaders = requiredHeaders.filter(header => !actualHeaders.includes(header));

          if (missingOrMismatchedHeaders.length > 0) {
            setFacultyError(`Missing or misspelled column(s) in Excel file: ${missingOrMismatchedHeaders.join(', ')}. Please ensure headers are exactly as in the template.`);
            return;
          }

          const jsonData = XLSX.utils.sheet_to_json(worksheet, { header: 1 });
          jsonData.shift();

          if (jsonData.length === 0) {
            setFacultyError('The Excel file contains only headers or is empty after header parsing.');
            return;
          }

          const assignmentsToPreview = jsonData.map(row => ({
            facultySchoolID: String(row[actualHeaders.indexOf('Faculty School ID')] || '').trim(),
            facultyName: String(row[actualHeaders.indexOf('Faculty Name')] || '').trim(),
            trackName: String(row[actualHeaders.indexOf('Track Name')] || '').trim(),
            strandName: String(row[actualHeaders.indexOf('Strand Name')] || '').trim(),
            sectionName: String(row[actualHeaders.indexOf('Section Name')] || '').trim(),
            gradeLevel: String(row[actualHeaders.indexOf('Grade Level')] || '').trim(),
            subjectName: String(row[actualHeaders.indexOf('Subject')] || '').trim(),
          }));

          const validationResults = await validateFacultyAssignments(assignmentsToPreview);

          const validCount = Object.values(validationResults).filter(v => v.valid).length;
          const invalidCount = Object.values(validationResults).filter(v => !v.valid).length;

          setFacultyAssignmentPreviewData(assignmentsToPreview);
          setFacultyAssignmentValidationStatus(validationResults);
          setFacultyAssignmentPreviewModalOpen(true);
          setFacultyAssignmentExcelFile(file);

          if (invalidCount > 0) {
            setFacultyError(`${invalidCount} faculty assignment(s) have validation errors and will be skipped. ${validCount} valid assignment(s) will be uploaded.`);
          }

        } catch (err) {
          setFacultyError(`Error processing Excel file: ${err.message || err}`);
          console.error(err);
        }
      };
      reader.readAsArrayBuffer(file);
    } catch (err) {
      setFacultyError(`Error reading file: ${err.message || err}`);
      console.error(err);
    }
  };

  const handleConfirmFacultyAssignmentUpload = async () => {
    const validAssignments = facultyAssignmentPreviewData.filter((_, index) => facultyAssignmentValidationStatus[index]?.valid);

    if (validAssignments.length === 0) {
      setFacultyError('No valid faculty assignments to upload');
      setFacultyAssignmentPreviewModalOpen(false);
      return;
    }

    setIsFacultyAssignmentUploading(true);
    setFacultyError('');

    try {
      const createdAssignments = [];
      const token = localStorage.getItem('token');

      for (let i = 0; i < validAssignments.length; i++) {
        const assignment = validAssignments[i];
        // Get the facultyId from the validation status of the original preview data
        const originalIndex = facultyAssignmentPreviewData.indexOf(assignment);
        const facultyId = facultyAssignmentValidationStatus[originalIndex]?.facultyId;

        if (!facultyId) { // Should not happen if validation is correct, but as a safeguard
          console.warn('Skipping assignment due to missing facultyId after validation', assignment);
          continue;
        }

        const res = await fetch(`${API_BASE}/api/faculty-assignments`, {
          method: 'POST',
          headers: {
            'Content-Type': 'application/json',
            'Authorization': `Bearer ${token}`
          },
          body: JSON.stringify({
            facultyId: facultyId,
            trackName: assignment.trackName,
            strandName: assignment.strandName,
            sectionName: assignment.sectionName,
            gradeLevel: assignment.gradeLevel,
            subjectName: assignment.subjectName,
            termId: termDetails._id,
<<<<<<< HEAD
            schoolYear: termDetails.schoolYear,
            termName: termDetails.termName,
=======
>>>>>>> 532d41fb
            quarterName: quarterData ? quarterData.quarterName : undefined
          })
        });

        if (res.ok) {
          const newAssignment = await res.json();
          createdAssignments.push(newAssignment);
        } else {
          const data = await res.json();
          console.error(`Failed to create assignment for ${assignment.facultyName}:`, data.message);
          throw new Error(data.message || `Failed to create assignment for ${assignment.facultyNameInput}`);
        }
      }

      // Refresh the faculty assignments list after successful upload
      fetchFacultyAssignments();
      // Audit log: Batch Upload Faculty Assignments
      try {
        fetch(`${API_BASE}/audit-log`, {
          method: 'POST',
          headers: {
            'Content-Type': 'application/json',
            'Authorization': `Bearer ${token}`
          },
          body: JSON.stringify({
            action: 'Batch Upload Faculty Assignments',
            details: `Uploaded ${createdAssignments.length} Faculty Assignments for ${termDetails.schoolYear} ${termDetails.termName}`,
            userRole: 'admin'
          })
        }).catch(() => {});
      } catch {}
      window.alert(`${createdAssignments.length} faculty assignment(s) uploaded successfully!`);
      setFacultyAssignmentExcelFile(null);
      setFacultyAssignmentPreviewModalOpen(false);
      document.querySelector('input[type="file"][accept=".xlsx,.xls"]').value = '';

    } catch (err) {
      setFacultyError(err.message || 'Error uploading faculty assignments');
      console.error(err);
    } finally {
      setIsFacultyAssignmentUploading(false);
    }
  };
  // Download Student Assignment Template
  const downloadStudentAssignmentTemplate = async () => {
    try {
      const wb = XLSX.utils.book_new();

      // Sheet 1: Template for adding new student assignments (San Juan Enrollment System Format)
      const templateWs = XLSX.utils.aoa_to_sheet([
        ['enrollment_no', 'date', 'student_no', 'last_name', 'first_name', 'strand', 'section', 'grade'], // San Juan enrollment system format
        [7180, '10/3/2024', '22-12345', 'Dela Cruz', 'Juan', 'STEM', 'STEM1', 'Grade 11'], // Sample data
        [7179, '10/3/2024', '22-12346', 'Santos', 'Maria', 'STEM', 'STEM1', 'Grade 11'], // Sample data
        [7178, '10/3/2024', '22-12347', 'Garcia', 'John', 'STEM', 'STEM1', 'Grade 11'], // Sample data
        [7177, '10/3/2024', '22-12348', 'Rodriguez', 'Ana', 'STEM', 'STEM1', 'Grade 11'], // Sample data
        [7176, '10/3/2024', '22-12349', 'Martinez', 'Carlos', 'STEM', 'STEM1', 'Grade 11'], // Sample data
      ]);
      XLSX.utils.book_append_sheet(wb, templateWs, 'Enrolled Students Template');

      // Sheet 2: Current student assignments in the system
      const currentStudentAssignments = studentAssignments.filter(sa => sa.status === 'active');
      const currentStudentAssignmentsData = [
        ['enrollment_no', 'date', 'student_no', 'last_name', 'first_name', 'strand', 'section', 'grade', 'status'], // Updated headers to match San Juan format
        ...currentStudentAssignments.map((assignment, index) => [
          assignment.enrollmentNo || (7180 - index), // Use enrollment number or generate sequential
          assignment.enrollmentDate || '10/3/2024', // Use enrollment date or default
          assignment.schoolID || '', // Use school ID
          assignment.studentName ? assignment.studentName.split(' ').slice(-1)[0] : '', // Last name
          assignment.studentName ? assignment.studentName.split(' ').slice(0, -1).join(' ') : '', // First name
          assignment.strandName,
          assignment.sectionName,
          assignment.gradeLevel || '',
          assignment.status
        ])
      ];

      const currentStudentAssignmentsWs = XLSX.utils.aoa_to_sheet(currentStudentAssignmentsData);
      const saWscols = [
        { wch: 15 }, { wch: 12 }, { wch: 15 }, { wch: 20 }, { wch: 20 }, { wch: 15 }, { wch: 15 }, { wch: 12 }, { wch: 10 }
      ];
      currentStudentAssignmentsWs['!cols'] = saWscols;
      XLSX.utils.book_append_sheet(wb, currentStudentAssignmentsWs, 'Current Enrolled Students');

      // Sheet 3: Available Students
      const activeStudents = students.filter(s => !s.isArchived);
      const availableStudentsData = [
        ['Student School ID', 'Student Name', 'Email', 'Status'], // Updated headers to use School ID
        ...activeStudents.map(s => [
          s.schoolID || '', // Use school ID instead of object ID
          `${s.firstname} ${s.lastname}`,
          s.email,
          s.isArchived ? 'Archived' : 'Active'
        ])
      ];
      const availableStudentsWs = XLSX.utils.aoa_to_sheet(availableStudentsData);
      const studentWscols = [
        { wch: 30 }, { wch: 25 }, { wch: 30 }, { wch: 10 }
      ];
      availableStudentsWs['!cols'] = studentWscols;
      XLSX.utils.book_append_sheet(wb, availableStudentsWs, 'Available Students');

      // Sheet 4: Available Tracks
      const activeTracks = tracks.filter(t =>
        t.status === 'active' &&
        t.schoolYear === termDetails.schoolYear &&
        t.termName === termDetails.termName
      );
      const availableTracksData = [
        ['Track Name', 'Status'],
        ...activeTracks.map(t => [t.trackName, t.status])
      ];
      const availableTracksWs = XLSX.utils.aoa_to_sheet(availableTracksData);
      const trackWscols = [
        { wch: 20 }, { wch: 10 }
      ];
      availableTracksWs['!cols'] = trackWscols;
      XLSX.utils.book_append_sheet(wb, availableTracksWs, 'Available Tracks');

      // Sheet 5: Available Strands
      const activeStrands = strands.filter(s =>
        s.status === 'active' &&
        s.schoolYear === termDetails.schoolYear &&
        s.termName === termDetails.termName &&
        activeTracks.some(t => t.trackName === s.trackName)
      );
      const availableStrandsData = [
        ['Track Name', 'Strand Name', 'Status'],
        ...activeStrands.map(s => [s.trackName, s.strandName, s.status])
      ];
      const availableStrandsWs = XLSX.utils.aoa_to_sheet(availableStrandsData);
      const strandWscols = [
        { wch: 20 }, { wch: 20 }, { wch: 10 }
      ];
      availableStrandsWs['!cols'] = strandWscols;
      XLSX.utils.book_append_sheet(wb, availableStrandsWs, 'Available Strands');

      // Sheet 6: Available Sections
      const activeSections = sections.filter(s =>
        s.status === 'active' &&
        s.schoolYear === termDetails.schoolYear &&
        s.termName === termDetails.termName &&
        activeTracks.some(t => t.trackName === s.trackName) &&
        activeStrands.some(str => str.trackName === s.trackName && str.strandName === s.strandName)
      );
      const availableSectionsData = [
        ['Track Name', 'Strand Name', 'Section Name', 'Grade Level', 'Status'],
        ...activeSections.map(s => [
          s.trackName,
          s.strandName,
          s.sectionName,
          s.gradeLevel || '',
          s.status
        ])
      ];
      const availableSectionsWs = XLSX.utils.aoa_to_sheet(availableSectionsData);
      const sectionWscols = [
        { wch: 20 }, { wch: 20 }, { wch: 20 }, { wch: 15 }, { wch: 10 }
      ];
      availableSectionsWs['!cols'] = sectionWscols;
      XLSX.utils.book_append_sheet(wb, availableSectionsWs, 'Available Sections');

      XLSX.writeFile(wb, 'student_assignments_template.xlsx');
    } catch (error) {
      console.error('Error generating student assignment template:', error);
      setStudentExcelError('Failed to generate template. Please try again.');
    }
  };

  // Validate Student Assignments for Batch Upload
  const validateStudentAssignments = async (assignmentsToValidate) => {
    const status = {};
    const uploadedAssignmentCombos = new Set(); // For duplicates within the uploaded file

    // Pre-fetch active data for validation efficiency
    console.log("Fetching active students, tracks, strands, sections for validation...");
    const activeStudentsMap = new Map(students.filter(s => !s.isArchived).map(s => [s.schoolID, s]));
    const activeTracksMap = new Map(tracks.filter(t => t.status === 'active').map(t => [t.trackName, t]));
    const activeStrandsMap = new Map(); // Store as {trackName-strandName: strandObject}
    const activeSectionsMap = new Map(); // Store as {trackName-strandName-sectionName: sectionObject}

    for (const track of tracks) {
      if (track.status === 'active') {
        try {
          const strandsRes = await fetch(`${API_BASE}/api/strands/track/${track.trackName}?schoolYear=${termDetails.schoolYear}&termName=${termDetails.termName}`);
          if (strandsRes.ok) {
            const fetchedStrands = await strandsRes.json();
            console.log(`Strands for track "${track.trackName}":`, fetchedStrands);
            for (const strand of fetchedStrands.filter(s => s.status === 'active')) {
              activeStrandsMap.set(`${track.trackName}-${strand.strandName}`, strand);
              try {
                const sectionsRes = await fetch(`${API_BASE}/api/sections/track/${track.trackName}/strand/${strand.strandName}?schoolYear=${termDetails.schoolYear}&termName=${termDetails.termName}`);
                if (sectionsRes.ok) {
                  const fetchedSections = await sectionsRes.json();
                  console.log(`Sections for strand "${strand.strandName}":`, fetchedSections);
                  for (const section of fetchedSections.filter(sec => sec.status === 'active')) {
                    activeSectionsMap.set(`${track.trackName}-${strand.strandName}-${section.sectionName}`, section);
                  }
                }
              } catch (err) {
                console.error(`Error fetching sections for strand ${strand.strandName}:`, err);
              }
            }
          }
        } catch (err) {
          console.error(`Error fetching strands for track ${track.trackName}:`, err);
        }
      }
    }
    console.log("Active Students Map:", activeStudentsMap);
    console.log("Active Tracks Map:", activeTracksMap);
    console.log("Active Strands Map:", activeStrandsMap);
    console.log("Active Sections Map:", activeSectionsMap);

    // Fetch existing student assignments (assuming only one assignment per student-track-strand-section for a given term)
    const existingAssignmentsInSystem = new Set();
    try {
      const token = localStorage.getItem('token');
      const res = await fetch(`${API_BASE}/api/student-assignments?termId=${termDetails._id}`, {
        headers: { 'Authorization': `Bearer ${token}` }
      });
      if (res.ok) {
        const data = await res.json();
        data.forEach(assign => {
          existingAssignmentsInSystem.add(`${assign.studentId}-${assign.trackName}-${assign.strandName}-${assign.sectionName}`);
        });
        console.log("Existing Student Assignments in System:", existingAssignmentsInSystem);
      } else {
        console.error('Failed to fetch existing student assignments for validation.');
      }
    } catch (err) {
      console.error('Error fetching existing student assignments for validation:', err);
    }

    console.log("Assignments to validate:", assignmentsToValidate);
    for (let i = 0; i < assignmentsToValidate.length; i++) {
      const assignment = assignmentsToValidate[i];
      console.log(`Validating assignment ${i + 1}:`, assignment);
      // Handle both old and new format for backward compatibility
      const studentSchoolIDInput = assignment['student_no']?.trim() || assignment['Student School ID']?.trim() || '';
      const studentNameInput = (assignment['first_name']?.trim() || '') + ' ' + (assignment['last_name']?.trim() || '') || assignment['Student Name']?.trim() || '';
      const gradeLevel = assignment['grade']?.trim() || assignment['Grade Level']?.trim() || '';
      const trackName = assignment['Track Name']?.trim() || ''; // Track name not in new format, will be derived from strand
      const strandName = assignment['strand']?.trim() || assignment['Strand Name']?.trim() || '';
      const sectionName = assignment['section']?.trim() || assignment['Section Name']?.trim() || '';
      // Derive track name from strand if not provided (for new San Juan format)
      let derivedTrackName = trackName;
      if (!trackName && strandName) {
        // Map strands to their tracks - handle both full names and abbreviations
        if (strandName === 'STEM' || 
            strandName === 'ABM' || 
            strandName === 'GAS' || 
            strandName === 'HUMSS' ||
            strandName === 'Accountancy, Business and Management (ABM)' || 
            strandName === 'General Academic Strand (GAS)' || 
            strandName === 'Humanities and Social Sciences (HUMSS)' || 
            strandName === 'Science, Technology, Engineering, and Mathematics (STEM)') {
          derivedTrackName = 'Academic Track';
        } else if (strandName === 'Housekeeping' || 
                   strandName === 'Cookery' || 
                   strandName === 'Food and Beverage Services' || 
                   strandName === 'Bread and Pastry Production' ||
                   strandName === 'ICT') {
          derivedTrackName = 'TVL Track';
        }
      }

      console.log(`Extracted: Student School ID: "${studentSchoolIDInput}", Student Name: "${studentNameInput}", Grade Level: "${gradeLevel}", Track: "${derivedTrackName}", Strand: "${strandName}", Section: "${sectionName}"`);

      let isValid = true;
      let message = 'Valid';
      let studentId = ''; // To store the student ID for valid assignments

      // 1. Check for missing required fields
      if (!studentSchoolIDInput || !studentNameInput || !gradeLevel || !derivedTrackName || !strandName || !sectionName) {
        isValid = false;
        message = 'Missing Student School ID, Student Name, Grade Level, Track Name, Strand Name, or Section Name';
        console.log(`Row ${i + 1}: Missing required fields - studentSchoolIDInput: "${studentSchoolIDInput}", studentNameInput: "${studentNameInput}", gradeLevel: "${gradeLevel}", trackName: "${derivedTrackName}", strandName: "${strandName}", sectionName: "${sectionName}"`);
        status[i] = { valid: isValid, message: message, studentId: studentId };
        console.log(`Row ${i + 1}: Final validation result - valid: ${isValid}, message: "${message}"`);
        continue; // Skip all other validations for this row
      }

      // 1.5. Check student school ID format
      if (isValid && !validateStudentSchoolIDFormat(studentSchoolIDInput)) {
        isValid = false;
        message = `Invalid Student School ID format "${studentSchoolIDInput}". Student School ID must be in format xx-xxxxx (e.g., 25-00017, 22-00014)`;
        console.log(`Row ${i + 1}: Invalid student school ID format - "${studentSchoolIDInput}"`);
        status[i] = { valid: isValid, message: message, studentId: studentId };
        console.log(`Row ${i + 1}: Final validation result - valid: ${isValid}, message: "${message}"`);
        continue; // Skip all other validations for this row
      }
      if (isValid && !['Grade 11', 'Grade 12'].includes(gradeLevel)) {
        isValid = false;
        message = 'Grade Level must be "Grade 11" or "Grade 12"';
        console.log(`Row ${i + 1}: Invalid grade level - "${gradeLevel}"`);
        status[i] = { valid: isValid, message: message, studentId: studentId };
        console.log(`Row ${i + 1}: Final validation result - valid: ${isValid}, message: "${message}"`);
        continue; // Skip all other validations for this row
      }

      // 2. For enrollment data, allow freely adding students without checking if they exist in the system
      // This allows adding students from enrollment even if they don't have accounts yet
      if (isValid) {
        const studentFound = activeStudentsMap.get(studentSchoolIDInput);
        console.log(`Student with School ID "${studentSchoolIDInput}" found:`, studentFound);
        if (studentFound) {
          // If student exists, verify that the name matches the school ID
          const expectedName = `${studentFound.firstname} ${studentFound.lastname}`.toLowerCase();
          const providedName = studentNameInput.toLowerCase();
          if (expectedName !== providedName) {
            console.log(`Name mismatch for existing student - will create new entry for "${studentNameInput}"`);
            studentId = null; // Will be created as new student
          } else {
            studentId = studentFound._id;
          }
        } else {
          // Student doesn't exist in system - this is allowed for enrollment data
          console.log(`Student with School ID "${studentSchoolIDInput}" not found - will be created as new student`);
          studentId = null; // Will be created during upload
        }
      }

      // 3. Check if track exists and is active
      if (isValid) {
        const trackFound = activeTracksMap.get(derivedTrackName);
        console.log(`Track "${derivedTrackName}" found:`, trackFound);
        if (!trackFound) {
          isValid = false;
          message = `Track "${derivedTrackName}" does not exist or is not active`;
        }
      }

      // 4. Check if strand exists and is active within the track
      if (isValid) {
        const strandFound = activeStrandsMap.get(`${derivedTrackName}-${strandName}`);
        console.log(`Strand "${strandName}" for Track "${derivedTrackName}" found:`, strandFound);
        if (!strandFound) {
          isValid = false;
          message = `Strand "${strandName}" for Track "${derivedTrackName}" does not exist or is not active`;
        }
      }

      // 5. Check if section exists and is active within the track and strand
      if (isValid) {
        const sectionFound = activeSectionsMap.get(`${derivedTrackName}-${strandName}-${sectionName}`);
        console.log(`Section "${sectionName}" for Track "${derivedTrackName}" and Strand "${strandName}" found:`, sectionFound);
        if (!sectionFound) {
          isValid = false;
          message = `Section "${sectionName}" for Track "${derivedTrackName}" and Strand "${strandName}" does not exist or is not active`;
        }
      }

      // 6. Check for duplicates within the uploaded data
      if (isValid) {
        const currentCombo = `${studentSchoolIDInput}-${derivedTrackName}-${strandName}-${sectionName}`;
        console.log(`Checking for duplicate in uploaded data: "${currentCombo}"`);
        if (uploadedAssignmentCombos.has(currentCombo)) {
          isValid = false;
          message = 'Duplicate student assignment in uploaded file';
        } else {
          uploadedAssignmentCombos.add(currentCombo);
        }
      }

      // 7. Check for existing assignments in the system (only if student exists)
      if (isValid && studentId) {
        const existingCombo = `${studentId}-${derivedTrackName}-${strandName}-${sectionName}`;
        console.log(`Row ${i + 1}: Checking for existing assignment in system: "${existingCombo}"`);
        console.log(`Row ${i + 1}: Available existing assignments:`, Array.from(existingAssignmentsInSystem));
        if (existingAssignmentsInSystem.has(existingCombo)) {
          isValid = false;
          message = 'Student assignment already exists in the system';
          console.log(`Row ${i + 1}: Found existing assignment match`);
        }
      }

      status[i] = { valid: isValid, message: message, studentId: studentId };
      console.log(`Row ${i + 1}: Final validation result - valid: ${isValid}, message: "${message}"`);
    }
    return status;
  };
  // Handle Excel File Upload for Student Assignments
  const handleStudentAssignmentExcelFile = async (e) => {
    setStudentExcelError('');
    const file = e.target.files[0];
    if (!file) return;

    setStudentExcelFile(file);
    setStudentPreviewData([]);
    setStudentValidationStatus({});

    try {
      const data = await file.arrayBuffer();
      const workbook = XLSX.read(data, { type: 'array' });
      const sheetName = workbook.SheetNames[0];
      const worksheet = workbook.Sheets[sheetName];

      // Read raw data to get headers for flexible matching
      const rawData = XLSX.utils.sheet_to_json(worksheet, { header: 1, raw: true });
      console.log("Raw Excel Data (including headers):", rawData);

      if (rawData.length < 1) {
        setStudentExcelError('Excel file is empty.');
        return;
      }

      const actualHeaders = rawData[0].map(h => String(h).trim()); // Get actual headers and trim them
      console.log("Actual Headers from Excel:", actualHeaders);

      // Define expected headers and create a mapping for flexible matching (San Juan format)
      const expectedHeadersMap = {
        'enrollment_no': '',
        'date': '',
        'student_no': '',
        'last_name': '',
        'first_name': '',
        'strand': '',
        'section': '',
        'grade': '',
      };
      const headerMapping = {};

      for (const expectedKey of Object.keys(expectedHeadersMap)) {
        const foundHeader = actualHeaders.find(actual => 
          actual.toLowerCase() === expectedKey.toLowerCase() ||
          actual.toLowerCase().includes(expectedKey.toLowerCase()) ||
          expectedKey.toLowerCase().includes(actual.toLowerCase())
        );
        if (foundHeader) {
          headerMapping[expectedKey] = foundHeader;
        } else {
          setStudentExcelError(`Missing required header: "${expectedKey}". Please ensure your Excel file includes this column.`);
          return;
        }
      }
      console.log("Header Mapping (Expected to Actual):", headerMapping);

      const dataRows = rawData.slice(1); // Get data rows, skipping the header row
      console.log("Data Rows (excluding header):", dataRows);

      if (dataRows.length === 0) {
        setStudentExcelError('No student assignment data found in the Excel file after processing headers.');
        return;
      }

      const assignmentsToValidate = dataRows.map(row => {
        const obj = {};
        for (const expectedKey in headerMapping) {
          const actualHeader = headerMapping[expectedKey];
          const columnIndex = actualHeaders.indexOf(actualHeader); // Find the column index of the matched header
          if (columnIndex !== -1 && row[columnIndex] !== undefined && row[columnIndex] !== null) {
            obj[expectedKey] = String(row[columnIndex]).trim();
          } else {
            obj[expectedKey] = ''; // Assign empty string if data is missing for a required column
          }
        }
        return obj;
      });
      console.log("Parsed Assignments to Validate:", assignmentsToValidate);

      const validationResults = await validateStudentAssignments(assignmentsToValidate);
      setStudentPreviewData(assignmentsToValidate);
      setStudentValidationStatus(validationResults);
      setStudentPreviewModalOpen(true);

      const validCount = Object.values(validationResults).filter(v => v.valid).length;
      const invalidCount = Object.values(validationResults).filter(v => !v.valid).length;

      if (invalidCount > 0) {
        setStudentExcelError(`${invalidCount} student assignment(s) have validation errors and will be skipped. ${validCount} valid assignment(s) will be uploaded.`);
      }

    } catch (err) {
      setStudentExcelError(`Error processing Excel file: ${err.message || err}`);
      console.error(err);
    }
  };
  // Handle Confirm Student Assignment Upload
  const handleConfirmStudentAssignmentUpload = async () => {
    const validAssignments = studentPreviewData.filter((_, index) => studentValidationStatus[index]?.valid);

    if (validAssignments.length === 0) {
      setStudentExcelError('No valid student assignments to upload');
      setStudentPreviewModalOpen(false);
      return;
    }

    setIsStudentUploading(true);
    setStudentExcelError('');

    try {
      const createdAssignments = [];
      const token = localStorage.getItem('token');

      for (let i = 0; i < validAssignments.length; i++) {
        const assignment = validAssignments[i];
        // Get the studentId from the validation status of the original preview data
        const originalIndex = studentPreviewData.indexOf(assignment);
        const studentId = studentValidationStatus[originalIndex]?.studentId;

        // Handle new students (studentId is null for enrollment data)
        // For enrollment data, send student info directly to assignment endpoint (same as manual assignment)
        const studentName = assignment['first_name'] && assignment['last_name'] 
          ? `${assignment['first_name']} ${assignment['last_name']}` 
          : assignment['Student Name'] || '';
        const studentSchoolID = assignment['student_no'] || assignment['Student School ID'] || '';

        const res = await fetch(`${API_BASE}/api/student-assignments`, {
          method: 'POST',
          headers: {
            'Content-Type': 'application/json',
            'Authorization': `Bearer ${token}`
          },
          body: JSON.stringify((() => {
            const basePayload = {
              gradeLevel: assignment['grade'] || assignment['Grade Level'],
              trackName: assignment['Track Name'] || (assignment['strand'] === 'STEM' ? 'Academic Track' : 'TVL Track'),
              strandName: assignment['strand'] || assignment['Strand Name'],
              sectionName: assignment['section'] || assignment['Section Name'],
              termId: termDetails._id,
              schoolYear: termDetails.schoolYear,
              termName: termDetails.termName,
              quarterName: quarterData ? quarterData.quarterName : undefined
            };
            
            if (studentId) {
              // Existing student - send studentId
              return { ...basePayload, studentId: studentId };
            } else {
              // New student - send student info directly (same as manual assignment)
              const payload = { ...basePayload, studentName: studentName };
              if (studentSchoolID) {
                payload.studentSchoolID = studentSchoolID;
              }
              return payload;
            }
          })())
        });

        if (res.ok) {
          const newAssignment = await res.json();
          createdAssignments.push(newAssignment);
        } else {
          const data = await res.json();
          throw new Error(data.message || `Failed to create assignment for ${assignment['Student Name']}`);
        }
      }

      // Refresh the student assignments list after successful upload
      fetchStudentAssignments();
      // Audit log: Batch Upload Student Assignments
      try {
        fetch(`${API_BASE}/audit-log`, {
          method: 'POST',
          headers: {
            'Content-Type': 'application/json',
            'Authorization': `Bearer ${token}`
          },
          body: JSON.stringify({
            action: 'Batch Upload Student Assignments',
            details: `Uploaded ${createdAssignments.length} Student Assignments for ${termDetails.schoolYear} ${termDetails.termName}`,
            userRole: 'admin'
          })
        }).catch(() => {});
      } catch {}
      window.alert(`${createdAssignments.length} student assignment(s) uploaded successfully!`);
      setStudentExcelFile(null);
      setStudentPreviewModalOpen(false);
      document.querySelector('input[type="file"][accept=".xlsx,.xls"]').value = '';

    } catch (err) {
      setStudentExcelError(err.message || 'Error uploading student assignments');
      console.error(err);
    } finally {
      setIsStudentUploading(false);
    }
  };

  // Fetch subjects when term details are loaded
  useEffect(() => {
    if (termDetails) {
      fetchSubjects();
    }
  }, [termDetails, quarterData]);

  const fetchSubjects = async () => {
    try {
      setSubjectError('');
      const quarterParam = quarterData ? `?quarterName=${encodeURIComponent(quarterData.quarterName)}` : '';
      const res = await fetch(`${API_BASE}/api/subjects/schoolyear/${termDetails.schoolYear}/term/${termDetails.termName}${quarterParam}`);
      if (res.ok) {
        const data = await res.json();
        setSubjects(data);
      } else {
        const data = await res.json();
        setSubjectError(data.message || 'Failed to fetch subjects');
      }
    } catch (err) {
      setSubjectError('Error fetching subjects');
    }
  };

  const handleChangeSubjectForm = (e) => {
    const { name, value } = e.target;
    setSubjectFormData(prev => ({ ...prev, [name]: value }));
  };
  const handleAddSubject = async (e) => {
    e.preventDefault();
    setSubjectError('');
    if (!subjectFormData.subjectName || !subjectFormData.trackName || !subjectFormData.strandName || !subjectFormData.gradeLevel) {
      setSubjectError('All fields are required.');
      return;
    }
    try {
      const res = await fetch(`${API_BASE}/api/subjects`, {
        method: 'POST',
        headers: { 'Content-Type': 'application/json' },
        body: JSON.stringify({
          ...subjectFormData,
          schoolYear: termDetails.schoolYear,
          termName: termDetails.termName,
          quarterName: quarterData ? quarterData.quarterName : undefined
        })
      });
      if (res.ok) {
        const newSubject = await res.json();
        await fetchSubjects();
        // Audit log: Subject Added
        try {
          const token = localStorage.getItem('token');
          fetch(`${API_BASE}/audit-log`, {
            method: 'POST',
            headers: {
              'Content-Type': 'application/json',
              'Authorization': `Bearer ${token}`
            },
            body: JSON.stringify({
              action: 'Subject Added',
              details: `Added Subject "${newSubject.subjectName}" (Grade ${newSubject.gradeLevel}) under Track "${newSubject.trackName}" / Strand "${newSubject.strandName}" for ${termDetails.schoolYear} ${termDetails.termName}${quarterData ? ` (${quarterData.quarterName})` : ''}`,
              userRole: 'admin'
            })
          }).catch(() => {});
        } catch {}
        setSubjectFormData({ subjectName: '', trackName: '', strandName: '', gradeLevel: '' });
        window.alert('Subject added successfully!');
      } else {
        const data = await res.json();
        setSubjectError(data.message || 'Failed to add subject');
      }
    } catch (err) {
      setSubjectError('Error adding subject');
    }
  };
  const handleEditSubject = (subject) => {
    setIsSubjectEditMode(true);
    setEditingSubject(subject);
    setSubjectFormData({
      subjectName: subject.subjectName,
      trackName: subject.trackName,
      strandName: subject.strandName,
      gradeLevel: subject.gradeLevel
    });
    setIsSubjectModalOpen(true);
  };

  const handleUpdateSubject = async (e) => {
    e.preventDefault();
    setSubjectError('');
    if (!subjectFormData.subjectName || !subjectFormData.trackName || !subjectFormData.strandName || !subjectFormData.gradeLevel) {
      setSubjectError('All fields are required.');
      return;
    }
    try {
      const res = await fetch(`${API_BASE}/api/subjects/${editingSubject._id}`, {
        method: 'PATCH',
        headers: { 'Content-Type': 'application/json' },
        body: JSON.stringify({
          ...subjectFormData,
          schoolYear: termDetails.schoolYear,
          termName: termDetails.termName
        })
      });
      if (res.ok) {
        const updatedSubject = await res.json();
        await fetchSubjects();
        // Audit log: Subject Edited
        try {
          const token = localStorage.getItem('token');
          const oldName = editingSubject?.subjectName;
          const newName = subjectFormData.subjectName;
          const oldGrade = editingSubject?.gradeLevel;
          const newGrade = subjectFormData.gradeLevel;
          fetch(`${API_BASE}/audit-log`, {
            method: 'POST',
            headers: {
              'Content-Type': 'application/json',
              'Authorization': `Bearer ${token}`
            },
            body: JSON.stringify({
              action: 'Subject Edited',
              details: `Edited Subject "${oldName}" (Grade ${oldGrade}) to "${newName}" (Grade ${newGrade}) under Track "${subjectFormData.trackName}" / Strand "${subjectFormData.strandName}" for ${termDetails.schoolYear} ${termDetails.termName}`,
              userRole: 'admin'
            })
          }).catch(() => {});
        } catch {}
        setIsSubjectEditMode(false);
        setEditingSubject(null);
        setSubjectFormData({ subjectName: '', trackName: '', strandName: '', gradeLevel: '' });
        window.alert('Subject updated successfully!');
      } else {
        const data = await res.json();
        setSubjectError(data.message || 'Failed to update subject');
      }
    } catch (err) {
      setSubjectError('Error updating subject');
    }
  };

  const handleDeleteSubject = async (subject) => {
    if (termDetails.status === 'archived') return;
    
    try {
      // First, check dependencies
      const dependenciesRes = await fetch(`${API_BASE}/api/subjects/${subject._id}/dependencies`);
      
      if (dependenciesRes.ok) {
        const dependencies = await dependenciesRes.json();
        
        if (dependencies.totalConnections > 0) {
          // Show detailed dependency modal
          const message = `⚠️ WARNING: Deleting this subject will also delete ALL connected data!\n\n` +
            `📊 CONNECTED DATA:\n` +
            `• ${dependencies.facultyAssignments.length} Faculty Assignments\n\n` +
            `Total: ${dependencies.totalConnections} connected records\n\n` +
            `This action CANNOT be undone!\n\n` +
            `Do you want to proceed?`;
            
          if (!window.confirm(message)) {
            return;
          }
        } else {
          // No dependencies, simple confirmation
          if (!window.confirm(`Are you sure you want to delete the subject "${subject.subjectName}"?`)) {
            return;
          }
        }
        
        // Proceed with deletion (with cascade if needed)
        const deleteRes = await fetch(`${API_BASE}/api/subjects/${subject._id}?confirmCascade=true`, {
          method: 'DELETE'
        });

        if (deleteRes.ok) {
          // Refresh all data since we may have deleted related records
          fetchSubjects();
          fetchFacultyAssignments();
          // Audit log: Subject Deleted
          try {
            const token = localStorage.getItem('token');
            fetch(`${API_BASE}/audit-log`, {
              method: 'POST',
              headers: {
                'Content-Type': 'application/json',
                'Authorization': `Bearer ${token}`
              },
              body: JSON.stringify({
                action: 'Subject Deleted',
                details: `Deleted Subject "${subject.subjectName}" (Grade ${subject.gradeLevel}) under Track "${subject.trackName}" / Strand "${subject.strandName}" for ${termDetails.schoolYear} ${termDetails.termName}`,
                userRole: 'admin'
              })
            }).catch(() => {});
          } catch {}
          
          window.alert('Subject and all connected data deleted successfully!');
        } else {
          const data = await deleteRes.json();
          setSubjectError(data.message || 'Failed to delete subject');
        }
      } else {
        setSubjectError('Failed to check subject dependencies');
      }
    } catch (err) {
      setSubjectError('Error deleting subject');
      console.error('Error in handleDeleteSubject:', err);
    }
  };

  // Update: Enforce absolute uniqueness for subject names
  const validateSubjects = async (subjectsToValidate) => {
    const status = {};
    const uploadedSubjectNames = new Set();
    // Fetch all existing subjects in the system (for absolute uniqueness)
    let allSubjects = [];
    try {
      const res = await fetch(`${API_BASE}/api/subjects`);
      if (res.ok) {
        allSubjects = await res.json();
      }
    } catch (err) {
      // ignore
    }
    const allSubjectNamesInSystem = new Set(allSubjects.map(s => s.subjectName.trim().toLowerCase()));

    for (let i = 0; i < subjectsToValidate.length; i++) {
      const subject = subjectsToValidate[i];
      const subjectName = subject.subjectName?.trim() || '';
      let isValid = true;
      let message = 'Valid';

      // 1. Check for missing required fields
      if (!subjectName || !subject.trackName || !subject.strandName || !subject.gradeLevel) {
        isValid = false;
        message = 'All fields are required.';
      }
      // 2. Absolute uniqueness: check if subject name exists anywhere
      if (isValid) {
        if (allSubjectNamesInSystem.has(subjectName.toLowerCase())) {
          isValid = false;
          message = 'Subject name already exists in the system (must be unique)';
        }
      }
      // 3. Check for duplicates within the uploaded data (absolute uniqueness)
      if (isValid) {
        if (uploadedSubjectNames.has(subjectName.toLowerCase())) {
          isValid = false;
          message = 'Duplicate subject name in uploaded file (subject names must be unique)';
        } else {
          uploadedSubjectNames.add(subjectName.toLowerCase());
        }
      }
      status[i] = { valid: isValid, message: message };
    }
    return status;
  };

  // Download Subject Template
  const downloadSubjectTemplate = async () => {
    try {
      const wb = XLSX.utils.book_new();
      // Sheet 1: Template for adding new subjects
      const templateWs = XLSX.utils.aoa_to_sheet([
        ['Track Name', 'Strand Name', 'Grade Level', 'Subject Name'],
      ]);
      XLSX.utils.book_append_sheet(wb, templateWs, 'Add New Subjects');
      // Sheet 2: Current subjects
      const currentSubjectsData = [
        ['Object ID', 'Track Name', 'Strand Name', 'Grade Level', 'Subject Name', 'Status'],
        ...subjects.map(subject => [
          subject._id,
          subject.trackName,
          subject.strandName,
          subject.gradeLevel,
          subject.subjectName,
          subject.status || 'active',
        ])
      ];

      const currentSubjectsWs = XLSX.utils.aoa_to_sheet(currentSubjectsData);
      currentSubjectsWs['!cols'] = [
        { wch: 30 }, { wch: 20 }, { wch: 20 }, { wch: 15 }, { wch: 25 }, { wch: 10 }
      ];
      XLSX.utils.book_append_sheet(wb, currentSubjectsWs, 'Current Subjects');

      // Sheet 3: Available Strands
      const activeStrands = strands.filter(s =>
        s.status === 'active' &&
        s.schoolYear === termDetails.schoolYear &&
        s.termName === termDetails.termName &&
        tracks.find(t => t.trackName === s.trackName && t.status === 'active')
      );

      // Create data for strands sheet - each strand on its own row
      const strandsData = [
        ['Track Name', 'Available Strands'],
        ...activeStrands.map(strand => [
          strand.trackName,
          strand.strandName
        ])
      ];

      const availableStrandsWs = XLSX.utils.aoa_to_sheet(strandsData);
      availableStrandsWs['!cols'] = [
        { wch: 20 }, // Track Name
        { wch: 40 }  // Available Strands
      ];
      XLSX.utils.book_append_sheet(wb, availableStrandsWs, 'Available Strands');

      XLSX.writeFile(wb, 'subjects_template.xlsx');
    } catch (error) {
      setSubjectExcelError('Failed to generate template. Please try again.');
    }
  };

  // Validate Subjects for batch upload (reuse/extend existing validateSubjects)
  const validateSubjectsBatch = async (subjectsToValidate) => {
    const status = {};
    const uploadedSubjectKeys = new Set();
    
    // Get existing subjects from the component state (more reliable)
    const existingSubjects = subjects.filter(subject => subject.status === 'active');
    const existingSubjectKeys = new Set(existingSubjects.map(s => 
      `${s.trackName}-${s.strandName}-${s.subjectName}-${s.gradeLevel}`
    ));
    
    console.log('Existing subjects in system:', Array.from(existingSubjectKeys));
    
    for (let i = 0; i < subjectsToValidate.length; i++) {
      const subject = subjectsToValidate[i];
      const subjectName = subject.subjectName?.trim() || '';
      const trackName = subject.trackName?.trim() || '';
      const strandName = subject.strandName?.trim() || '';
      const gradeLevel = subject.gradeLevel?.trim() || '';
      let isValid = true;
      let message = 'Valid';
      
      // 1. Check if all required fields are provided
      if (!subjectName || !trackName || !strandName || !gradeLevel) {
        isValid = false;
        message = 'All fields are required.';
      }
      
      // 2. Check for duplicates within the uploaded file
      if (isValid) {
        const subjectKey = `${trackName}-${strandName}-${subjectName}-${gradeLevel}`;
        if (uploadedSubjectKeys.has(subjectKey)) {
          isValid = false;
          message = `Duplicate subject "${subjectName}" in ${trackName} - ${strandName} - ${gradeLevel}`;
        } else {
          uploadedSubjectKeys.add(subjectKey);
        }
      }
      
      // 3. Check if subject already exists in the system
      if (isValid) {
        const subjectKey = `${trackName}-${strandName}-${subjectName}-${gradeLevel}`;
        console.log(`Checking if subject exists: "${subjectKey}"`);
        console.log('Available existing subjects:', Array.from(existingSubjectKeys));
        if (existingSubjectKeys.has(subjectKey)) {
          isValid = false;
          message = `Subject "${subjectName}" already exists in ${trackName} - ${strandName} - ${gradeLevel}`;
        }
      }
      
      // 4. Check if track exists and is active
      if (isValid && !tracks.find(t => t.trackName === trackName && t.status === 'active')) {
        isValid = false;
        message = `Track "${trackName}" does not exist or is not active`;
      }
      
      // 5. Check if strand exists within the active track and is active
      if (isValid && !strands.find(s => s.strandName === strandName && s.trackName === trackName && s.status === 'active')) {
        isValid = false;
        message = `Strand "${strandName}" does not exist in track "${trackName}" or is not active`;
      }
      
      // 6. Check if grade level is valid
      if (isValid && gradeLevel !== 'Grade 11' && gradeLevel !== 'Grade 12') {
        isValid = false;
        message = 'Grade Level must be either "Grade 11" or "Grade 12"';
      }
      
      status[i] = { valid: isValid, message: message };
    }
    return status;
  };

  // Handle Subject Excel File
  const handleSubjectExcelFile = async (e) => {
    const file = e.target.files[0];
    setSubjectExcelError('');
    if (!file) return;
    setSubjectExcelFile(file);
    try {
      const reader = new FileReader();
      reader.onload = async (e) => {
        try {
          const data = new Uint8Array(e.target.result);
          const workbook = XLSX.read(data, { type: 'array' });
          const worksheet = workbook.Sheets[workbook.SheetNames[0]];
          const jsonData = XLSX.utils.sheet_to_json(worksheet);
          if (jsonData.length === 0) {
            setSubjectExcelError('The Excel file is empty');
            return;
          }
          const subjectsToPreview = jsonData.map(row => ({
            trackName: row['Track Name']?.trim() || '',
            strandName: row['Strand Name']?.trim() || '',
            gradeLevel: row['Grade Level']?.trim() || '',
            subjectName: row['Subject Name']?.trim() || ''
          }));
          const validationResults = await validateSubjectsBatch(subjectsToPreview);
          setSubjectPreviewData(subjectsToPreview);
          setSubjectValidationStatus(validationResults);
          setSubjectPreviewModalOpen(true);
          setSubjectExcelFile(file);
          const validCount = Object.values(validationResults).filter(v => v.valid).length;
          const invalidCount = Object.values(validationResults).filter(v => !v.valid).length;
          if (invalidCount > 0) {
            setSubjectExcelError(`${invalidCount} subject(s) have validation errors and will be skipped. ${validCount} valid subject(s) will be uploaded.`);
          }
        } catch (err) {
          setSubjectExcelError('Error processing Excel file');
        }
      };
      reader.readAsArrayBuffer(file);
    } catch (err) {
      setSubjectExcelError('Error reading file');
    }
  };

  // Confirm Subject Upload
  const handleConfirmSubjectUpload = async () => {
    const validSubjects = subjectPreviewData.filter((_, index) => subjectValidationStatus[index]?.valid);
    if (validSubjects.length === 0) {
      setSubjectExcelError('No valid subjects to upload');
      setSubjectPreviewModalOpen(false);
      return;
    }
    setIsSubjectUploading(true);
    setSubjectExcelError('');
    try {
      const createdSubjects = [];
      for (const subject of validSubjects) {
        const res = await fetch(`${API_BASE}/api/subjects`, {
          method: 'POST',
          headers: { 'Content-Type': 'application/json' },
          body: JSON.stringify({
            ...subject,
            schoolYear: termDetails.schoolYear,
            termName: termDetails.termName,
            quarterName: quarterData ? quarterData.quarterName : undefined
          })
        });
        if (res.ok) {
          const newSubject = await res.json();
          createdSubjects.push(newSubject);
        } else {
          const data = await res.json();
          throw new Error(data.message || 'Failed to create subject');
        }
      }
      await fetchSubjects();
      // Audit log: Batch Upload Subjects
      try {
        const token = localStorage.getItem('token');
        fetch(`${API_BASE}/audit-log`, {
          method: 'POST',
          headers: {
            'Content-Type': 'application/json',
            'Authorization': `Bearer ${token}`
          },
          body: JSON.stringify({
            action: 'Batch Upload Subjects',
            details: `Uploaded ${validSubjects.length} Subjects for ${termDetails.schoolYear} ${termDetails.termName}`,
            userRole: 'admin'
          })
        }).catch(() => {});
      } catch {}
      window.alert(`${validSubjects.length} subject(s) uploaded successfully!`);
      setSubjectExcelFile(null);
      setSubjectPreviewModalOpen(false);
      document.querySelector('input[type="file"][accept=".xlsx,.xls"]').value = '';
    } catch (err) {
      setSubjectExcelError(err.message || 'Error uploading subjects');
    } finally {
      setIsSubjectUploading(false);
    }
  };

  // New functions for extracting data to Excel
  const extractTracksToExcel = () => {
    try {
      const wb = XLSX.utils.book_new();
      const activeTracks = tracks.filter(t => t.status === 'active' && t.schoolYear === termDetails.schoolYear && t.termName === termDetails.termName);
      const tracksData = [
        ['Object ID', 'Track Name', 'Status'],
        ...activeTracks.map(track => [
          track._id,
          track.trackName,
          track.status
        ])
      ];
      const ws = XLSX.utils.aoa_to_sheet(tracksData);
      XLSX.utils.book_append_sheet(wb, ws, 'Active Tracks');
      const exportFileName = `${termDetails.schoolYear} - ${termDetails.termName}${quarterData ? ` - ${quarterData.quarterName}` : ''} - tracks.xlsx`;
      XLSX.writeFile(wb, exportFileName);
      // Audit log: Extract Tracks
      try {
        const token = localStorage.getItem('token');
        fetch(`${API_BASE}/audit-log`, {
          method: 'POST',
          headers: {
            'Content-Type': 'application/json',
            'Authorization': `Bearer ${token}`
          },
          body: JSON.stringify({
            action: 'Extract Tracks',
            details: `Extracted Tracks for ${termDetails.schoolYear} ${termDetails.termName}`,
            userRole: 'admin'
          })
        }).catch(() => {});
      } catch {}
    } catch (error) {
      console.error('Error extracting tracks to Excel:', error);
      // Optionally, show an alert to the user
      alert('Failed to extract tracks to Excel. Please try again.');
    }
  };
  const extractStrandsToExcel = () => {
    try {
      const wb = XLSX.utils.book_new();
      const currentStrands = strands.filter(s =>
        s.status === 'active' &&
        s.schoolYear === termDetails.schoolYear &&
        s.termName === termDetails.termName
      );
      const strandsData = [
        ['Object ID', 'Track Name', 'Strand Name', 'Status'],
        ...currentStrands.map(strand => [
          strand._id,
          strand.trackName,
          strand.strandName,
          strand.status
        ])
      ];
      const ws = XLSX.utils.aoa_to_sheet(strandsData);
      XLSX.utils.book_append_sheet(wb, ws, 'Current Strands');
      XLSX.writeFile(wb, 'current_strands.xlsx');
      // Audit log: Extract Strands
      try {
        const token = localStorage.getItem('token');
        fetch(`${API_BASE}/audit-log`, {
          method: 'POST',
          headers: {
            'Content-Type': 'application/json',
            'Authorization': `Bearer ${token}`
          },
          body: JSON.stringify({
            action: 'Extract Strands',
            details: `Extracted Strands for ${termDetails.schoolYear} ${termDetails.termName}`,
            userRole: 'admin'
          })
        }).catch(() => {});
      } catch {}
    } catch (error) {
      console.error('Error extracting strands to Excel:', error);
      alert('Failed to extract strands to Excel. Please try again.');
    }
  };

  const extractSectionsToExcel = () => {
    try {
      const wb = XLSX.utils.book_new();
      const activeSections = sections.filter(sec => sec.status === 'active' && tracks.find(t => t.trackName === sec.trackName && t.schoolYear === termDetails.schoolYear && t.termName === termDetails.termName && t.status === 'active'));
      const sectionsData = [
        ['Object ID', 'Track Name', 'Strand Name', 'Section Name', 'Grade Level', 'Status'],
        ...activeSections.map(section => [
          section._id,
          section.trackName,
          section.strandName,
          section.sectionName,
          section.gradeLevel || '',
          section.status
        ])
      ];
      const ws = XLSX.utils.aoa_to_sheet(sectionsData);
      XLSX.utils.book_append_sheet(wb, ws, 'Active Sections');
      XLSX.writeFile(wb, 'active_sections.xlsx');
      // Audit log: Extract Sections
      try {
        const token = localStorage.getItem('token');
        fetch(`${API_BASE}/audit-log`, {
          method: 'POST',
          headers: {
            'Content-Type': 'application/json',
            'Authorization': `Bearer ${token}`
          },
          body: JSON.stringify({
            action: 'Extract Sections',
            details: `Extracted Sections for ${termDetails.schoolYear} ${termDetails.termName}`,
            userRole: 'admin'
          })
        }).catch(() => {});
      } catch {}
    } catch (error) {
      console.error('Error extracting sections to Excel:', error);
      alert('Failed to extract sections to Excel. Please try again.');
    }
  };
  const extractSubjectsToExcel = () => {
    try {
      const wb = XLSX.utils.book_new();
      const activeSubjects = subjects.filter(sub => sub.status === 'active' && sub.schoolYear === termDetails.schoolYear && sub.termName === termDetails.termName);
      const subjectsData = [
        ['Object ID', 'Track Name', 'Strand Name', 'Grade Level', 'Subject Name', 'Status'],
        ...activeSubjects.map(subject => [
          subject._id,
          subject.trackName,
          subject.strandName,
          subject.gradeLevel,
          subject.subjectName,
          subject.status || 'active',
        ])
      ];
      const ws = XLSX.utils.aoa_to_sheet(subjectsData);
      XLSX.utils.book_append_sheet(wb, ws, 'Active Subjects');
      XLSX.writeFile(wb, 'active_subjects.xlsx');
      // Audit log: Extract Subjects
      try {
        const token = localStorage.getItem('token');
        fetch(`${API_BASE}/audit-log`, {
          method: 'POST',
          headers: {
            'Content-Type': 'application/json',
            'Authorization': `Bearer ${token}`
          },
          body: JSON.stringify({
            action: 'Extract Subjects',
            details: `Extracted Subjects for ${termDetails.schoolYear} ${termDetails.termName}`,
            userRole: 'admin'
          })
        }).catch(() => {});
      } catch {}
    } catch (error) {
      console.error('Error extracting subjects to Excel:', error);
      alert('Failed to extract subjects to Excel. Please try again.');
    }
  };
  const extractFacultiesToExcel = () => {
    try {
      const wb = XLSX.utils.book_new();
      const currentFacultyAssignments = facultyAssignments.filter(fa => fa.status === 'active');
      const facultyAssignmentData = [
        ['Faculty School ID', 'Faculty Name', 'Track Name', 'Strand Name', 'Grade Level', 'Section Name', 'Subject', 'Status'],
        ...currentFacultyAssignments.map(assignment => [
          assignment.facultySchoolID || '',
          assignment.facultyName,
          assignment.trackName,
          assignment.strandName,
          assignment.gradeLevel || '',
          assignment.sectionName,
          assignment.subjectName || '',
          assignment.status
        ])
      ];
      const ws = XLSX.utils.aoa_to_sheet(facultyAssignmentData);
      XLSX.utils.book_append_sheet(wb, ws, 'Active Faculty Assignments');
      XLSX.writeFile(wb, 'active_faculty_assignments.xlsx');
      // Audit log: Extract Faculty
      try {
        const token = localStorage.getItem('token');
        fetch(`${API_BASE}/audit-log`, {
          method: 'POST',
          headers: {
            'Content-Type': 'application/json',
            'Authorization': `Bearer ${token}`
          },
          body: JSON.stringify({
            action: 'Extract Faculty',
            details: `Extracted Faculty Assignments for ${termDetails.schoolYear} ${termDetails.termName}`,
            userRole: 'admin'
          })
        }).catch(() => {});
      } catch {}
    } catch (error) {
      console.error('Error extracting faculty assignments to Excel:', error);
      alert('Failed to extract faculty assignments to Excel. Please try again.');
    }
  };

  const extractStudentsToExcel = () => {
    try {
      const wb = XLSX.utils.book_new();
      const currentStudentAssignments = studentAssignments.filter(sa => sa.status === 'active');
      const studentAssignmentData = [
        ['enrollment_no', 'date', 'student_no', 'last_name', 'first_name', 'strand', 'section', 'grade', 'status'],
        ...currentStudentAssignments.map((assignment, index) => [
          assignment.enrollmentNo || (7180 - index), // Use enrollment number or generate sequential
          assignment.enrollmentDate || '10/3/2024', // Use enrollment date or default
          assignment.schoolID || '', // Use school ID
          assignment.studentName ? assignment.studentName.split(' ').slice(-1)[0] : '', // Last name
          assignment.studentName ? assignment.studentName.split(' ').slice(0, -1).join(' ') : '', // First name
          assignment.strandName,
          assignment.sectionName,
          assignment.gradeLevel || '',
          assignment.status
        ])
      ];
      const ws = XLSX.utils.aoa_to_sheet(studentAssignmentData);
      const wsCols = [
        { wch: 15 }, { wch: 12 }, { wch: 15 }, { wch: 20 }, { wch: 20 }, { wch: 15 }, { wch: 15 }, { wch: 12 }, { wch: 10 }
      ];
      ws['!cols'] = wsCols;
      XLSX.utils.book_append_sheet(wb, ws, 'Enrolled Students');
      XLSX.writeFile(wb, 'enrolled_students.xlsx');
      // Audit log: Extract Student
      try {
        const token = localStorage.getItem('token');
        fetch(`${API_BASE}/audit-log`, {
          method: 'POST',
          headers: {
            'Content-Type': 'application/json',
            'Authorization': `Bearer ${token}`
          },
          body: JSON.stringify({
            action: 'Extract Student',
            details: `Extracted Student Assignments for ${termDetails.schoolYear} ${termDetails.termName}`,
            userRole: 'admin'
          })
        }).catch(() => {});
      } catch {}
    } catch (error) {
      console.error('Error extracting student assignments to Excel:', error);
      alert('Failed to extract student assignments to Excel. Please try again.');
    }
  };
  const handleImportExcelFile = async (e) => {
    const file = e.target.files[0];
    setImportError('');
    if (!file) {
      return;
    }

    if (!file.name.match(/\.(xlsx|xls)$/)) {
      setImportError('Please upload an Excel file (.xlsx or .xls).');
      return;
    }

    setImportLoading(true);
    try {
      const reader = new FileReader();
      reader.onload = async (event) => {
        try {
          const data = new Uint8Array(event.target.result);
          const workbook = XLSX.read(data, { type: 'array' });

          const parsedData = {
            tracks: [],
            strands: [],
            sections: [],
            subjects: [],
            facultyAssignments: [],
            studentAssignments: []
          };

          const sheetNames = [
            'Tracks',
            'Strands',
            'Sections',
            'Subjects',
            'Faculty Assignments',
            'Student Assignments'
          ];

          for (const sheetName of sheetNames) {
            if (workbook.Sheets[sheetName]) {
              const sheetData = XLSX.utils.sheet_to_json(workbook.Sheets[sheetName], { header: 1 });
              if (sheetData.length > 1) { // Skip header row
                const headers = sheetData[0];
                const rows = sheetData.slice(1);

                const normalizedRows = rows.map(row => {
                  const obj = {};
                  headers.forEach((header, index) => {
                    const key = String(header).trim();
                    obj[key] = String(row[index] || '').trim();
                  });
                  return obj;
                });

                if (sheetName === 'Tracks') {
                  parsedData.tracks = normalizedRows.map(row => ({ trackName: row['Track Name'] }));
                } else if (sheetName === 'Strands') {
                  parsedData.strands = normalizedRows.map(row => ({ trackName: row['Track Name'], strandName: row['Strand Name'] }));
                } else if (sheetName === 'Sections') {
                  parsedData.sections = normalizedRows.map(row => ({ trackName: row['Track Name'], strandName: row['Strand Name'], sectionName: row['Section Name'], gradeLevel: row['Grade Level'] }));
                } else if (sheetName === 'Subjects') {
                  parsedData.subjects = normalizedRows.map(row => ({ trackName: row['Track Name'], strandName: row['Strand Name'], gradeLevel: row['Grade Level'], subjectName: row['Subject Name'] }));
                } else if (sheetName === 'Faculty Assignments') {
                  parsedData.facultyAssignments = normalizedRows.map(row => ({
                    facultySchoolID: row['Faculty School ID'] || row['Faculty Sc'] || row['Faculty ID'],
                    facultyName: row['Faculty Name'] || row['Faculty Na'] || row['Faculty'],
                    trackName: row['Track Name'] || row['Track Nam'] || row['Track'],
                    strandName: row['Strand Name'] || row['Strand Nam'] || row['Strand'],
                    sectionName: row['Section Name'] || row['Section Nam'] || row['Section'],
                    gradeLevel: row['Grade Level'] || row['Grade'] || row['Level'],
                    subjectName: row['Subject'] || row['Subject Nam'] || row['Subject Name'],
                  }));
                } else if (sheetName === 'Student Assignments') {
                  parsedData.studentAssignments = normalizedRows.map(row => ({
                    studentSchoolID: row['Student School ID'] || row['Student Sc'] || row['Student ID'],
                    studentName: row['Student Name'] || row['Student Nam'] || row['Student'],
                    gradeLevel: row['Grade Level'] || row['Grade'] || row['Level'],
                    trackName: row['Track Name'] || row['Track Nam'] || row['Track'],
                    strandName: row['Strand Name'] || row['Strand Nam'] || row['Strand'],
                    sectionName: row['Section Name'] || row['Section Nam'] || row['Section'],
                  }));
                }
              }
            }
          }

          console.log('Parsed Excel data:', parsedData);
          console.log('Student assignments parsed:', parsedData.studentAssignments);
          console.log('Faculty assignments parsed:', parsedData.facultyAssignments);
          
          setImportPreviewData(parsedData);
          setImportExcelFile(file);

          // Perform validation here (will implement validateImportData function next)
          const validationResults = await validateImportData(
            parsedData,
            {
              tracks: tracks,
              strands: strands,
              sections: sections,
              subjects: subjects,
              faculties: faculties,
              students: students,
              facultyAssignments: facultyAssignments,
              studentAssignments: studentAssignments
            },
            termDetails
          );
          setImportValidationStatus(validationResults);

          setImportModalOpen(true);

        } catch (err) {
          setImportError(`Error processing Excel file: ${err.message || err}`);
          console.error(err);
        } finally {
          setImportLoading(false);
        }
      };
      reader.readAsArrayBuffer(file);
    } catch (err) {
      setImportError(`Error reading file: ${err.message || err}`);
      console.error(err);
      setImportLoading(false);
    }
  };

  // Prepare validation results for modal display
  const prepareValidationResults = () => {
    const results = {
      tracks: { valid: 0, invalid: 0, details: [] },
      strands: { valid: 0, invalid: 0, details: [] },
      sections: { valid: 0, invalid: 0, details: [] },
      subjects: { valid: 0, invalid: 0, details: [] },
      facultyAssignments: { valid: 0, invalid: 0, details: [] },
      studentAssignments: { valid: 0, invalid: 0, details: [] }
    };

    // Process tracks
    importValidationStatus.tracks.forEach((status, index) => {
      if (status.valid) {
        results.tracks.valid++;
        results.tracks.details.push({
          name: importPreviewData.tracks[index]?.trackName || 'Unknown',
          status: 'valid',
          message: '✓ Valid'
        });
      } else {
        results.tracks.invalid++;
        results.tracks.details.push({
          name: importPreviewData.tracks[index]?.trackName || 'Unknown',
          status: 'invalid',
          message: status.message || 'Invalid'
        });
      }
    });

    // Process strands
    importValidationStatus.strands.forEach((status, index) => {
      if (status.valid) {
        results.strands.valid++;
        results.strands.details.push({
          name: `${importPreviewData.strands[index]?.trackName || 'Unknown'} - ${importPreviewData.strands[index]?.strandName || 'Unknown'}`,
          status: 'valid',
          message: '✓ Valid'
        });
      } else {
        results.strands.invalid++;
        results.strands.details.push({
          name: `${importPreviewData.strands[index]?.trackName || 'Unknown'} - ${importPreviewData.strands[index]?.strandName || 'Unknown'}`,
          status: 'invalid',
          message: status.message || 'Invalid'
        });
      }
    });

    // Process sections
    importValidationStatus.sections.forEach((status, index) => {
      if (status.valid) {
        results.sections.valid++;
        results.sections.details.push({
          name: `${importPreviewData.sections[index]?.trackName || 'Unknown'} - ${importPreviewData.sections[index]?.strandName || 'Unknown'} - ${importPreviewData.sections[index]?.sectionName || 'Unknown'}`,
          status: 'valid',
          message: '✓ Valid'
        });
      } else {
        results.sections.invalid++;
        results.sections.details.push({
          name: `${importPreviewData.sections[index]?.trackName || 'Unknown'} - ${importPreviewData.sections[index]?.strandName || 'Unknown'} - ${importPreviewData.sections[index]?.sectionName || 'Unknown'}`,
          status: 'invalid',
          message: status.message || 'Invalid'
        });
      }
    });

    // Process subjects
    importValidationStatus.subjects.forEach((status, index) => {
      if (status.valid) {
        results.subjects.valid++;
        results.subjects.details.push({
          name: importPreviewData.subjects[index]?.subjectName || 'Unknown',
          status: 'valid',
          message: '✓ Valid'
        });
      } else {
        results.subjects.invalid++;
        results.subjects.details.push({
          name: importPreviewData.subjects[index]?.subjectName || 'Unknown',
          status: 'invalid',
          message: status.message || 'Invalid'
        });
      }
    });

    // Process faculty assignments
    importValidationStatus.facultyAssignments.forEach((status, index) => {
      if (status.valid) {
        results.facultyAssignments.valid++;
        results.facultyAssignments.details.push({
          name: importPreviewData.facultyAssignments[index]?.facultyName || 'Unknown',
          status: 'valid',
          message: '✓ Valid'
        });
      } else {
        results.facultyAssignments.invalid++;
        results.facultyAssignments.details.push({
          name: importPreviewData.facultyAssignments[index]?.facultyName || 'Unknown',
          status: 'invalid',
          message: status.message || 'Invalid'
        });
      }
    });

    // Process student assignments
    importValidationStatus.studentAssignments.forEach((status, index) => {
      if (status.valid) {
        results.studentAssignments.valid++;
        results.studentAssignments.details.push({
          name: importPreviewData.studentAssignments[index]?.studentName || 'Unknown',
          status: 'valid',
          message: '✓ Valid'
        });
      } else {
        results.studentAssignments.invalid++;
        results.studentAssignments.details.push({
          name: importPreviewData.studentAssignments[index]?.studentName || 'Unknown',
          status: 'invalid',
          message: status.message || 'Invalid'
        });
      }
    });

    setValidationResults(results);
    setValidationModalOpen(true);
  };
  // Handle Confirm Import Upload
  const handleConfirmImportUpload = async () => {
    if (!importExcelFile) return;

    setImportLoading(true);
    setImportError('');

    try {
      // Filter out invalid data
      const validTracks = importPreviewData.tracks.filter((_, index) => 
        importValidationStatus.tracks[index]?.valid
      );
      const validStrands = importPreviewData.strands.filter((_, index) => 
        importValidationStatus.strands[index]?.valid
      );
      const validSections = importPreviewData.sections.filter((_, index) => 
        importValidationStatus.sections[index]?.valid
      );
      const validSubjects = importPreviewData.subjects.filter((_, index) => 
        importValidationStatus.subjects[index]?.valid
      );
      const validFacultyAssignments = importPreviewData.facultyAssignments.filter((_, index) => 
        importValidationStatus.facultyAssignments[index]?.valid
      );
      const validStudentAssignments = importPreviewData.studentAssignments.filter((_, index) => 
        importValidationStatus.studentAssignments[index]?.valid
      );

      let importedCount = 0;
      let skippedCount = 0;
      const skippedMessages = [];

      console.log('Starting import with data:', {
        validTracks,
        validStrands,
        validSections,
        validSubjects,
        validFacultyAssignments,
        validStudentAssignments
      });

      // Import tracks
      for (const track of validTracks) {
        try {
          const res = await fetch(`${API_BASE}/api/tracks`, {
            method: 'POST',
            headers: { 'Content-Type': 'application/json' },
            body: JSON.stringify({
              trackName: track.trackName,
              schoolYear: termDetails.schoolYear,
              termName: termDetails.termName,
              quarterName: quarterData ? quarterData.quarterName : undefined
            })
          });

          if (res.ok) {
            importedCount++;
          } else {
            const data = await res.json();
            if (data.message && data.message.includes('already exists')) {
              skippedCount++;
              skippedMessages.push(`Track "${track.trackName}" already exists`);
            }
          }
        } catch (err) {
          console.error('Error importing track:', err);
        }
      }

      // Import strands
      for (const strand of validStrands) {
        try {
          const res = await fetch(`${API_BASE}/api/strands`, {
            method: 'POST',
            headers: { 'Content-Type': 'application/json' },
            body: JSON.stringify({
              strandName: strand.strandName,
              trackName: strand.trackName,
              schoolYear: termDetails.schoolYear,
              termName: termDetails.termName,
              quarterName: quarterData ? quarterData.quarterName : undefined
            })
          });

          if (res.ok) {
            importedCount++;
          } else {
            const data = await res.json();
            if (data.message && data.message.includes('already exists')) {
              skippedCount++;
              skippedMessages.push(`Strand "${strand.strandName}" already exists`);
            }
          }
        } catch (err) {
          console.error('Error importing strand:', err);
        }
      }

      // Import sections
      for (const section of validSections) {
        try {
          const res = await fetch(`${API_BASE}/api/sections`, {
            method: 'POST',
            headers: { 'Content-Type': 'application/json' },
            body: JSON.stringify({
              sectionName: section.sectionName,
              trackName: section.trackName,
              strandName: section.strandName,
              gradeLevel: section.gradeLevel,
              schoolYear: termDetails.schoolYear,
              termName: termDetails.termName,
              quarterName: quarterData ? quarterData.quarterName : undefined
            })
          });

          if (res.ok) {
            importedCount++;
          } else {
            const data = await res.json();
            if (data.message && data.message.includes('already exists')) {
              skippedCount++;
              skippedMessages.push(`Section "${section.sectionName}" already exists`);
            }
          }
        } catch (err) {
          console.error('Error importing section:', err);
        }
      }

      // Import subjects
      for (const subject of validSubjects) {
        try {
          const res = await fetch(`${API_BASE}/api/subjects`, {
            method: 'POST',
            headers: { 'Content-Type': 'application/json' },
            body: JSON.stringify({
              subjectName: subject.subjectName,
              trackName: subject.trackName,
              strandName: subject.strandName,
              gradeLevel: subject.gradeLevel,
              schoolYear: termDetails.schoolYear,
              termName: termDetails.termName,
              quarterName: quarterData ? quarterData.quarterName : undefined
            })
          });

          if (res.ok) {
            importedCount++;
          } else {
            const data = await res.json();
            if (data.message && data.message.includes('already exists')) {
              skippedCount++;
              skippedMessages.push(`Subject "${subject.subjectName}" already exists`);
            }
          }
        } catch (err) {
          console.error('Error importing subject:', err);
        }
      }

      // Import faculty assignments
      for (const assignment of validFacultyAssignments) {
        try {
          // Find faculty by name
          const faculty = faculties.find(f => `${f.firstname} ${f.lastname}`.toLowerCase() === assignment.facultyName.toLowerCase());
          if (!faculty) {
            skippedCount++;
            skippedMessages.push(`Faculty "${assignment.facultyName}" not found`);
            continue;
          }

          console.log(`Creating faculty assignment for ${assignment.facultyName} in ${assignment.trackName}/${assignment.strandName}/${assignment.sectionName}`);

          const res = await fetch(`${API_BASE}/api/faculty-assignments`, {
            method: 'POST',
            headers: { 
              'Content-Type': 'application/json',
              'Authorization': `Bearer ${localStorage.getItem('token')}`
            },
            body: JSON.stringify({
              facultyId: faculty._id,
              facultyName: assignment.facultyName,
              trackName: assignment.trackName,
              strandName: assignment.strandName,
              sectionName: assignment.sectionName,
              gradeLevel: assignment.gradeLevel,
              subjectName: assignment.subjectName,
              termId: termDetails._id,
              quarterName: quarterData ? quarterData.quarterName : undefined
            })
          });

          if (res.ok) {
            importedCount++;
            console.log(`Faculty assignment for ${assignment.facultyName} imported successfully`);
          } else {
            const data = await res.json();
            if (data.message && data.message.includes('already exists')) {
              skippedCount++;
              skippedMessages.push(`Faculty assignment for "${assignment.facultyName}" already exists`);
            } else {
              console.error(`Failed to import faculty assignment for ${assignment.facultyName}:`, data);
            }
          }
        } catch (err) {
          console.error('Error importing faculty assignment:', err);
        }
      }

      // Import student assignments
      for (const assignment of validStudentAssignments) {
        try {
          // Find student by school ID
          const student = students.find(s => s.schoolID === assignment.studentSchoolID);
          if (!student) {
            skippedCount++;
            skippedMessages.push(`Student with School ID "${assignment.studentSchoolID}" not found`);
            continue;
          }

<<<<<<< HEAD
          // Verify name matches
          const expectedName = `${student.firstname} ${student.lastname}`;
          if (assignment.studentName !== expectedName) {
            skippedCount++;
            skippedMessages.push(`Name "${assignment.studentName}" does not match School ID "${assignment.studentSchoolID}". Expected: "${expectedName}"`);
            continue;
=======
          // Prepare payload based on whether student exists in system
          let payload;
          if (student) {
            // Student exists in system - link to existing account
            payload = {
              studentId: student._id,
              trackName: assignment.trackName,
              strandName: assignment.strandName,
              sectionName: assignment.sectionName,
              gradeLevel: assignment.gradeLevel,
              termId: termDetails._id,
              quarterName: quarterData ? quarterData.quarterName : undefined
            };
          } else {
            // Student doesn't exist - create manual entry
            payload = {
              studentName: assignment.studentName,
              studentSchoolID: assignment.studentSchoolID,
              firstName: assignment.firstName || assignment.studentName.split(' ')[0],
              lastName: assignment.lastName || assignment.studentName.split(' ').slice(1).join(' '),
              enrollmentNo: assignment.enrollmentNo || '',
              enrollmentDate: assignment.enrollmentDate || new Date(),
              trackName: assignment.trackName,
              strandName: assignment.strandName,
              sectionName: assignment.sectionName,
              gradeLevel: assignment.gradeLevel,
              termId: termDetails._id,
              quarterName: quarterData ? quarterData.quarterName : undefined
            };
>>>>>>> 532d41fb
          }

          console.log(`Creating student assignment for ${assignment.studentName} in ${assignment.trackName}/${assignment.strandName}/${assignment.sectionName}`);

          const res = await fetch(`${API_BASE}/api/student-assignments`, {
            method: 'POST',
            headers: { 
              'Content-Type': 'application/json',
              'Authorization': `Bearer ${localStorage.getItem('token')}`
            },
            body: JSON.stringify({
              studentId: student._id,
              studentName: assignment.studentName,
              trackName: assignment.trackName,
              strandName: assignment.strandName,
              sectionName: assignment.sectionName,
              gradeLevel: assignment.gradeLevel,
              termId: termDetails._id,
              quarterName: quarterData ? quarterData.quarterName : undefined
            })
          });

          if (res.ok) {
            importedCount++;
            console.log(`Student assignment for ${assignment.studentName} imported successfully`);
          } else {
            const data = await res.json();
            if (data.message && data.message.includes('already exists')) {
              skippedCount++;
              skippedMessages.push(`Student assignment for "${assignment.studentName}" already exists`);
            } else {
              console.error(`Failed to import student assignment for ${assignment.studentName}:`, data);
            }
          }
        } catch (err) {
          console.error('Error importing student assignment:', err);
        }
      }

      let alertMessage = `Import process complete.
Successfully processed ${importedCount} new entries.`;

      if (skippedCount > 0) {
        alertMessage += `
Skipped ${skippedCount} duplicate or invalid entries:
Validation issues (${skippedCount} items):
- ${skippedMessages.join('\n- ')}`;
      }

      window.alert(alertMessage);

      setImportModalOpen(false);
      setImportExcelFile(null);
      setImportPreviewData({
        tracks: [],
        strands: [],
        sections: [],
        subjects: [],
        facultyAssignments: [],
        studentAssignments: []
      });
      setImportValidationStatus({
        tracks: [],
        strands: [],
        sections: [],
        subjects: [],
        facultyAssignments: [],
        studentAssignments: []
      });

      // Refresh all data after successful import
      fetchTracks();
      fetchStrands();
      fetchSections();
      fetchSubjects();
      fetchFaculties();
      fetchStudents();
      fetchFacultyAssignments();
      fetchStudentAssignments();

      // Audit log: Import Term Data
      try {
        const token = localStorage.getItem('token');
        fetch(`${API_BASE}/audit-log`, {
          method: 'POST',
          headers: {
            'Content-Type': 'application/json',
            'Authorization': `Bearer ${token}`
          },
          body: JSON.stringify({
            action: 'Import Term Data',
            details: `Imported term data for ${termDetails.schoolYear} ${termDetails.termName} (Imported: ${importedCount}, Skipped: ${skippedCount})`,
            userRole: 'admin'
          })
        }).catch(() => {});
      } catch {}

    } catch (err) {
      setImportError(err.message || 'Error during import.');
    } finally {
      setImportLoading(false);
    }
  };

  if (loading) return <div>Loading term details...</div>;
  if (error) return <div>Error: {error}</div>;
  if (!termDetails) return <div>Term not found.</div>;

  console.log('termDetails.status:', termDetails?.status);

  // Add these helper functions near the top of the component, after useState declarations
  function getFacultyCount(termDetails, facultyAssignments) {
    // If no term details yet, show 0
    if (!termDetails) return 0;
    // If term is archived/inactive
    if (termDetails.status === 'archived') {
      // If there are any assignments for this term, show the count
      const count = facultyAssignments.filter(fa => fa.termId === termDetails._id).length;
      return count > 0 ? count : 0;
    }
    // If term is active, show the count
    return facultyAssignments.filter(fa => fa.termId === termDetails._id).length;
  }

  function getStudentCount(termDetails, studentAssignments) {
    if (!termDetails) return 0;
    if (termDetails.status === 'archived') {
      const count = studentAssignments.filter(sa => sa.termId === termDetails._id).length;
      return count > 0 ? count : 0;
    }
    return studentAssignments.filter(sa => sa.termId === termDetails._id).length;
  }

  // Helper functions for quarter-filtered counts
  function getFilteredFacultyCount(termDetails, filteredFacultyAssignments) {
    if (!termDetails) return 0;
    return filteredFacultyAssignments.length;
  }

  function getFilteredStudentCount(termDetails, filteredStudentAssignments) {
    if (!termDetails) return 0;
    return filteredStudentAssignments.length;
  }

  // Place after all useState/useEffect, before return
  const filteredTracks = tracks.filter(t => {
    const matchesTerm = t.schoolYear === termDetails?.schoolYear && t.termName === termDetails?.termName;
    // If quarterData is available, also filter by quarter
    if (quarterData && quarterData.quarterName) {
      return matchesTerm && t.quarterName === quarterData.quarterName;
    }
    return matchesTerm;
  });
  
  const filteredSubjects = subjects.filter(s => {
    const matchesTerm = s.schoolYear === termDetails?.schoolYear && s.termName === termDetails?.termName;
    // If quarterData is available, also filter by quarter
    if (quarterData && quarterData.quarterName) {
      return matchesTerm && s.quarterName === quarterData.quarterName;
    }
    return matchesTerm;
  });

  // Before rendering the strands table, filter out duplicate strands by _id
  const filteredStrands = strands.filter(strand => {
    const matchesTerm = strand.schoolYear === termDetails.schoolYear && strand.termName === termDetails.termName;
    // If quarterData is available, also filter by quarter
    if (quarterData && quarterData.quarterName) {
      return matchesTerm && strand.quarterName === quarterData.quarterName;
    }
    return matchesTerm;
  });

  const uniqueStrands = filteredStrands.filter(
    (strand, index, self) =>
      index === self.findIndex((s) => s._id === strand._id)
  );

  // Filter sections by quarter as well
  const filteredSections = sections.filter(section => {
    const matchesTerm = section.schoolYear === termDetails?.schoolYear && section.termName === termDetails?.termName;
    // If quarterData is available, also filter by quarter
    if (quarterData && quarterData.quarterName) {
      return matchesTerm && section.quarterName === quarterData.quarterName;
    }
    return matchesTerm;
  });

  // Debug logging for term and quarter data
  console.log('Current Term Details:', {
    termId: termDetails?._id,
    schoolYear: termDetails?.schoolYear,
    termName: termDetails?.termName,
    status: termDetails?.status
  });
  console.log('Current Quarter Data:', quarterData);
  console.log('Faculty Assignments Raw:', facultyAssignments);
  console.log('Student Assignments Raw:', studentAssignments);

  // Filter faculty assignments by quarter and status
  const filteredFacultyAssignments = facultyAssignments.filter(assignment => {
    const matchesTerm = assignment.termId === termDetails?._id;
    const matchesStatus = assignment.status === 'active'; // Only show active assignments
    
    // Debug logging
    console.log('Faculty Assignment Filter Debug:', {
      assignmentId: assignment._id,
      assignmentTermId: assignment.termId,
      currentTermId: termDetails?._id,
      matchesTerm,
      assignmentStatus: assignment.status,
      matchesStatus,
      assignmentQuarterName: assignment.quarterName,
      currentQuarterName: quarterData?.quarterName,
      facultyName: assignment.facultyName
    });
    
    // Temporarily disable quarter filtering to debug
    // If quarterData is available, also filter by quarter
    // if (quarterData && quarterData.quarterName) {
    //   const matchesQuarter = assignment.quarterName === quarterData.quarterName;
    //   console.log('Quarter match:', matchesQuarter);
    //   return matchesTerm && matchesStatus && matchesQuarter;
    // }
    return matchesTerm && matchesStatus;
  });

  // Filter student assignments by quarter and status
  const filteredStudentAssignments = studentAssignments.filter(assignment => {
    const matchesTerm = assignment.termId === termDetails?._id;
    const matchesStatus = assignment.status === 'active'; // Only show active assignments
    
    // Debug logging
    console.log('Student Assignment Filter Debug:', {
      assignmentId: assignment._id,
      assignmentTermId: assignment.termId,
      currentTermId: termDetails?._id,
      matchesTerm,
      assignmentStatus: assignment.status,
      matchesStatus,
      assignmentQuarterName: assignment.quarterName,
      currentQuarterName: quarterData?.quarterName,
      studentName: assignment.studentName
    });
    
    // Temporarily disable quarter filtering to debug
    // If quarterData is available, also filter by quarter
    // if (quarterData && quarterData.quarterName) {
    //   const matchesQuarter = assignment.quarterName === quarterData.quarterName;
    //   console.log('Quarter match:', matchesQuarter);
    //   return matchesTerm && matchesStatus && matchesQuarter;
    // }
    return matchesTerm && matchesStatus;
  });

  // Update: Enforce absolute uniqueness for strand names
  const uniqueStrandNames = Array.from(
    new Set(filteredStrands.map(strand => strand.strandName))
  );
  return (
    
    <div className="flex flex-col md:flex-row min-h-screen overflow-hidden">
      <Admin_Navbar />
      

      <div className="flex-1 bg-gray-100 p-4 sm:p-6 md:p-10 overflow-auto font-poppinsr md:ml-64">
        {/* Header Section */}
        <div className="flex flex-col md:flex-row justify-between items-center gap-4 mb-6">
          <div>
            <h2 className="text-2xl md:text-3xl font-bold">
              {quarterData ? quarterData.quarterName : termDetails.termName} ({termDetails.schoolYear})
            </h2>
            <p className="text-base md:text-lg">
              {new Date().toLocaleDateString("en-US", {
                weekday: "long",
                year: "numeric",
                month: "long",
                day: "numeric",
              })}
            </p>
          </div>
          <ProfileMenu />
        </div>

        {/* Back Button */}
        <div className="mb-4">
          <button
            onClick={() => navigate(-1)} // Go back to the previous page
            className="flex items-center text-gray-600 hover:text-gray-800"
          >
            <svg className="w-5 h-5 mr-2" fill="none" stroke="currentColor" viewBox="0 0 24 24">
              <path strokeLinecap="round" strokeLinejoin="round" strokeWidth="2" d="M10 19l-7-7m0 0l7-7m-7 7h18" />
            </svg>
            Back to Terms List
          </button>
        </div>

        {/* Tabs */}
        <div className="">
          <div className="border-b">
            <div className="flex overflow-x-auto">
              {tabs.map(tab => (
                <button
                  key={tab.id}
                  onClick={() => setActiveTab(tab.id)}
                  className={`px-4 py-2 text-sm font-medium whitespace-nowrap flex items-center ${activeTab === tab.id ? 'border-b-2 border-[#00418B] text-[#00418B]' : 'text-gray-500 hover:text-gray-700 hover:border-gray-300'}`}
                >
                  {tab.icon && <img src={tab.icon} alt={tab.label} className="w-5 h-5 mr-2" />}
                  {tab.label}
                </button>
              ))}
            </div>
          </div>

          {/* Tab Content */}
          <div className="p-4">
            {activeTab === 'dashboard' && (
              <div>
                {/* Dashboard Summary */}
                <div className="flex justify-end gap-4 mb-6">
                  <button
                    onClick={() => {
                      // Extract all term data into separate sheets
                      const wb = XLSX.utils.book_new();

                      // Add San Juan de Dios header to all sheets
                      const addHeaderToSheet = (ws, sheetName) => {
                        const headerData = [
                          ["SAN JUAN DE DIOS EDUCATIONAL FOUNDATION, INC."],
                          ["2772-2774 Roxas Boulevard, Pasay City 1300 Philippines"],
                          ["PAASCU Accredited - COLLEGE"],
                          [""], // Empty row
                          [`${sheetName.toUpperCase()} REPORT`],
                          [`Generated on: ${new Date().toLocaleDateString()}`],
                          [`Academic Year: ${termDetails.schoolYear}`],
                          [`Term: ${termDetails.termName}`],
                          [""], // Empty row
                        ];
                        
                        // Get existing data
                        const existingData = XLSX.utils.sheet_to_json(ws, { header: 1 });
                        
                        // Combine header with existing data
                        const allData = [...headerData, ...existingData];
                        
                        // Create new worksheet with header
                        const newWs = XLSX.utils.aoa_to_sheet(allData);
                        
                        // Set column widths
                        newWs['!cols'] = ws['!cols'] || [];
                        
                        // Merge cells for header
                        const mergeRanges = [
                          { s: { r: 0, c: 0 }, e: { r: 0, c: (ws['!cols']?.length || 10) - 1 } }, // Institution name
                          { s: { r: 1, c: 0 }, e: { r: 1, c: (ws['!cols']?.length || 10) - 1 } }, // Address
                          { s: { r: 2, c: 0 }, e: { r: 2, c: (ws['!cols']?.length || 10) - 1 } }, // Accreditation
                          { s: { r: 4, c: 0 }, e: { r: 4, c: (ws['!cols']?.length || 10) - 1 } }, // Report title
                          { s: { r: 5, c: 0 }, e: { r: 5, c: (ws['!cols']?.length || 10) - 1 } }, // Generated date
                        ];
                        newWs['!merges'] = mergeRanges;
                        
                        return newWs;
                      };

                      // Extract Tracks
                      const activeTracks = tracks.filter(t => t.status === 'active' && t.schoolYear === termDetails.schoolYear && t.termName === termDetails.termName);
                      const tracksData = [
                        ['Object ID', 'Track Name', 'School Year', 'Term Name', 'Status'],
                        ...activeTracks.map(track => [
                          track._id,
                          track.trackName,
                          track.schoolYear,
                          track.termName,
                          track.status
                        ])
                      ];
                      const tracksWs = XLSX.utils.aoa_to_sheet(tracksData);
                      const tracksWsWithHeader = addHeaderToSheet(tracksWs, 'Tracks');
                      XLSX.utils.book_append_sheet(wb, tracksWsWithHeader, 'Tracks');

                      // Extract Strands
                      const activeStrands = strands.filter(s => s.status === 'active' && tracks.find(t => t.trackName === s.trackName && t.schoolYear === termDetails.schoolYear && t.termName === termDetails.termName && t.status === 'active'));
                      const strandsData = [
                        ['Object ID', 'Track Name', 'Strand Name', 'Status'],
                        ...activeStrands.map(strand => [
                          strand._id,
                          strand.trackName,
                          strand.strandName,
                          strand.status
                        ])
                      ];
                      const strandsWs = XLSX.utils.aoa_to_sheet(strandsData);
                      const strandsWsWithHeader = addHeaderToSheet(strandsWs, 'Strands');
                      XLSX.utils.book_append_sheet(wb, strandsWsWithHeader, 'Strands');

                      // Extract Sections
                      const activeSections = sections.filter(sec => sec.status === 'active' && tracks.find(t => t.trackName === sec.trackName && t.schoolYear === termDetails.schoolYear && t.termName === termDetails.termName && t.status === 'active'));
                      const sectionsData = [
                        ['Object ID', 'Track Name', 'Strand Name', 'Section Name', 'Grade Level', 'Status'],
                        ...activeSections.map(section => [
                          section._id,
                          section.trackName,
                          section.strandName,
                          section.sectionName,
                          section.gradeLevel || '',
                          section.status
                        ])
                      ];
                      const sectionsWs = XLSX.utils.aoa_to_sheet(sectionsData);
                      const sectionsWsWithHeader = addHeaderToSheet(sectionsWs, 'Sections');
                      XLSX.utils.book_append_sheet(wb, sectionsWsWithHeader, 'Sections');

                      // Extract Subjects
                      const activeSubjects = subjects.filter(sub => sub.status === 'active' && sub.schoolYear === termDetails.schoolYear && sub.termName === termDetails.termName);
                      const subjectsData = [
                        ['Object ID', 'Track Name', 'Strand Name', 'Grade Level', 'Subject Name', 'Status'],
                        ...activeSubjects.map(subject => [
                          subject._id,
                          subject.trackName,
                          subject.strandName,
                          subject.gradeLevel,
                          subject.subjectName,
                          subject.status || 'active'
                        ])
                      ];
                      const subjectsWs = XLSX.utils.aoa_to_sheet(subjectsData);
                      const subjectsWsWithHeader = addHeaderToSheet(subjectsWs, 'Subjects');
                      XLSX.utils.book_append_sheet(wb, subjectsWsWithHeader, 'Subjects');

                      // Extract Faculty Assignments
                      const currentFacultyAssignments = facultyAssignments.filter(fa => fa.status === 'active');
                      const facultyAssignmentData = [
                        ['Object ID', 'Faculty School ID', 'Faculty Name', 'Track Name', 'Strand Name', 'Grade Level', 'Section Name', 'Subject', 'Status'],
                        ...currentFacultyAssignments.map(assignment => [
                          assignment._id,
                          assignment.facultySchoolID || '',
                          assignment.facultyName,
                          assignment.trackName,
                          assignment.strandName,
                          assignment.gradeLevel || '',
                          assignment.sectionName,
                          assignment.subjectName || '',
                          assignment.status
                        ])
                      ];
                      const facultyWs = XLSX.utils.aoa_to_sheet(facultyAssignmentData);
                      const facultyWsWithHeader = addHeaderToSheet(facultyWs, 'Faculty Assignments');
                      XLSX.utils.book_append_sheet(wb, facultyWsWithHeader, 'Faculty Assignments');

                      // Extract Student Assignments
                      const currentStudentAssignments = studentAssignments.filter(sa => sa.status === 'active');
                      const studentAssignmentData = [
                        ['Object ID', 'Student School ID', 'Student Name', 'Grade Level', 'Track Name', 'Strand Name', 'Section Name', 'Status'],
                        ...currentStudentAssignments.map(assignment => [
                          assignment._id,
                          assignment.schoolID || '',
                          assignment.studentName,
                          assignment.gradeLevel || '',
                          assignment.trackName,
                          assignment.strandName,
                          assignment.sectionName,
                          assignment.status
                        ])
                      ];
                      const studentWs = XLSX.utils.aoa_to_sheet(studentAssignmentData);
                      const studentWsWithHeader = addHeaderToSheet(studentWs, 'Student Assignments');
                      XLSX.utils.book_append_sheet(wb, studentWsWithHeader, 'Student Assignments');

                      // Save the workbook
                      XLSX.writeFile(wb, `${termDetails.schoolYear}_${termDetails.termName}_data.xlsx`);
                      // Audit: Export Term Data (button)
                      try {
                        const token = localStorage.getItem('token');
                        fetch(`${API_BASE}/audit-log`, {
                          method: 'POST',
                          headers: {
                            'Content-Type': 'application/json',
                            'Authorization': `Bearer ${token}`
                          },
                          body: JSON.stringify({
                            action: 'Export Term Data',
                            details: `Exported full term data for ${termDetails.schoolYear} ${termDetails.termName}`,
                            userRole: 'admin'
                          })
                        }).catch(() => {});
                      } catch {}
                    }}
                    className="bg-blue-900 text-white py-2 px-4 rounded-md hover:bg-blue-950 focus:outline-none focus:ring-2 focus:ring-yellow-400 focus:ring-offset-2"
                  >
                    Export Term Data for Bulk Upload
                  </button>
                  {/* Hidden file input for import */}
                  <input
                    type="file"
                    ref={importFileInputRef}
                    onChange={handleImportExcelFile}
                    accept=".xlsx,.xls"
                    className="hidden"
                  />
                  <button
                    onClick={() => importFileInputRef.current.click()} // Trigger file input click
                    className="bg-blue-600 text-white py-2 px-4 rounded-md hover:bg-blue-700 focus:outline-none focus:ring-2 focus:ring-emerald-500 focus:ring-offset-2"
                  >
                    Import Term Data
                  </button>
                  <button
                    onClick={generateComprehensivePDFReport}
                    className="bg-green-600 text-white py-2 px-4 rounded-md hover:bg-green-700 focus:outline-none focus:ring-2 focus:ring-green-500 focus:ring-offset-2"
                  >
                    Export PDF Report
                  </button>
                </div>
                <div className="grid grid-cols-1 md:grid-cols-3 gap-6 mb-8">
                  <div className="bg-white rounded-lg shadow p-6 flex flex-col items-center cursor-pointer transition-all duration-300 ease-in-out hover:scale-105 hover:bg-gray-100" onClick={() => setActiveTab('tracks')}>
                    <img src={tracksIcon} alt="Tracks Icon" className="w-12 h-12 mb-2 p-2 bg-blue-50 rounded-full" />
                    <span className="text-3xl font-bold text-[#00418B]">{
                      filteredTracks.filter(t => t.status === 'active').length
                    }</span>
                    <span className="text-gray-600 mt-2">Active Tracks</span>
                    <button
                      onClick={(e) => { e.stopPropagation(); extractTracksToExcel(); }}
                      className="mt-4 px-3 py-1 bg-gray-200 text-gray-700 rounded-md text-sm hover:bg-gray-300"
                      disabled={termDetails.status === 'archived'}
                    >
                      Extract Active Tracks
                    </button>
                  </div>
                  <div className="bg-white rounded-lg shadow p-6 flex flex-col items-center cursor-pointer transition-all duration-300 ease-in-out hover:scale-105 hover:bg-gray-100" onClick={() => setActiveTab('strands')}>
                    <img src={strandsIcon} alt="Strands Icon" className="w-12 h-12 mb-2 p-2 bg-blue-50 rounded-full" />
                    <span className="text-3xl font-bold text-[#00418B]">{
                      strands.filter(s => s.status === 'active' && filteredTracks.find(t => t.trackName === s.trackName && t.status === 'active')).length
                    }</span>
                    <span className="text-gray-600 mt-2">Active Strands</span>
                    <button
                      onClick={(e) => { e.stopPropagation(); extractStrandsToExcel(); }}
                      className="mt-4 px-3 py-1 bg-gray-200 text-gray-700 rounded-md text-sm hover:bg-gray-300"
                      disabled={termDetails.status === 'archived'}
                    >
                      Extract to Excel
                    </button>
                  </div>
                  <div className="bg-white rounded-lg shadow p-6 flex flex-col items-center cursor-pointer transition-all duration-300 ease-in-out hover:scale-105 hover:bg-gray-100" onClick={() => setActiveTab('sections')}>
                    <img src={sectionsIcon} alt="Sections Icon" className="w-12 h-12 mb-2 p-2 bg-blue-50 rounded-full" />
                    <span className="text-3xl font-bold text-[#00418B]">{
                      sections.filter(sec => sec.status === 'active' && filteredTracks.find(t => t.trackName === sec.trackName && t.status === 'active')).length
                    }</span>
                    <span className="text-gray-600 mt-2">Active Sections</span>
                    <button
                      onClick={(e) => { e.stopPropagation(); extractSectionsToExcel(); }}
                      className="mt-4 px-3 py-1 bg-gray-200 text-gray-700 rounded-md text-sm hover:bg-gray-300"
                      disabled={termDetails.status === 'archived'}
                    >
                      Extract to Excel
                    </button>
                  </div>
                  <div className="bg-white rounded-lg shadow p-6 flex flex-col items-center cursor-pointer transition-all duration-300 ease-in-out hover:scale-105 hover:bg-gray-100" onClick={() => setActiveTab('subjects')}>
                    <img src={subjectsIcon} alt="Subjects Icon" className="w-12 h-12 mb-2 p-2 bg-blue-50 rounded-full" />
                    <span className="text-3xl font-bold text-[#00418B]">{
                      filteredSubjects.filter(sub => sub.status === 'active').length
                    }</span>
                    <span className="text-gray-600 mt-2">Active Subjects</span>
                    <button
                      onClick={(e) => { e.stopPropagation(); extractSubjectsToExcel(); }}
                      className="mt-4 px-3 py-1 bg-gray-200 text-gray-700 rounded-md text-sm hover:bg-gray-300"
                      disabled={termDetails.status === 'archived'}
                    >
                      Extract to Excel
                    </button>
                  </div>
                  <div className="bg-white rounded-lg shadow p-6 flex flex-col items-center cursor-pointer transition-all duration-300 ease-in-out hover:scale-105 hover:bg-gray-100" onClick={() => setActiveTab('faculty')}>
                    <img src={facultyIcon} alt="Faculty Icon" className="w-12 h-12 mb-2 p-2 bg-blue-50 rounded-full" />
                    <span className="text-3xl font-bold text-[#00418B]">{
                      facultyAssignments.filter(fa => fa.status === 'active').length
                    }</span>
                    <span className="text-gray-600 mt-2">Active Faculty</span>
                    <button
                      onClick={(e) => { e.stopPropagation(); extractFacultiesToExcel(); }}
                      className="mt-4 px-3 py-1 bg-gray-200 text-gray-700 rounded-md text-sm hover:bg-gray-300"
                      disabled={termDetails.status === 'archived'}
                    >
                      Extract to Excel
                    </button>
                  </div>
                  <div className="bg-white rounded-lg shadow p-6 flex flex-col items-center cursor-pointer transition-all duration-300 ease-in-out hover:scale-105 hover:bg-gray-100" onClick={() => setActiveTab('students')}>
                    <img src={studentIcon} alt="Student Icon" className="w-12 h-12 mb-2 p-2 bg-blue-50 rounded-full" />
                    <span className="text-3xl font-bold text-[#00418B]">{
                      studentAssignments.filter(sa => sa.status === 'active' && isStudentApproved(sa)).length
                    }</span>
                    <span className="text-gray-600 mt-2">Active Students</span>
                    <button
                      onClick={(e) => { e.stopPropagation(); extractStudentsToExcel(); }}
                      className="mt-4 px-3 py-1 bg-gray-200 text-gray-700 rounded-md text-sm hover:bg-gray-300"
                      disabled={termDetails.status === 'archived'}
                    >
                      Extract to Excel
                    </button>
                  </div>
                </div>
              </div>
            )}
            
            {/* TRACKS ALL */}
            {showTrackModal && (
     <div className="fixed inset-0 z-50 flex items-center justify-center bg-black/30">
       <div className="bg-white rounded-lg shadow-lg p-6 min-w-[500px] max-w-[500px] relative">
         <button
           className="absolute top-2 right-2 text-gray-500 hover:text-gray-700 text-2xl"
                      onClick={() => {
                        setShowTrackModal(false);
                        setIsEditMode(false);
                        setEditingTrack(null);
                        setTrackFormData({ trackName: '', trackType: '' });
                      }}
         >
           ×
         </button>
         <form onSubmit={async (e) => {
                          if (isEditMode) {
                            await handleUpdateTrack(e);
                          } else {
                            await handleAddTrack(e);
                          }
                        }} className="space-y-4 mt-6">
                  <div className="flex flex-col md:flex-row md:space-x-4 md:space-y-0 mb-4">
                    <div className="flex-1">
                      <label htmlFor="trackType" className="block text-sm font-medium text-gray-700 mb-1">Track Type</label>
                      <select
                        id="trackType"
                        name="trackType"
                        value={trackFormData.trackType}
                        onChange={e => {
                          const selectedType = e.target.value;
                          setTrackFormData({ 
                            ...trackFormData, 
                            trackType: selectedType,
                            trackName: selectedType === 'custom' ? '' : selectedType
                          });
                        }}
                        className="w-full px-3 py-2 border border-gray-300 rounded-md focus:outline-none focus:ring-2 focus:ring-blue-500"
                        required
                        disabled={termDetails.status === 'archived'}
                      >
                        <option value="">Select Track Type</option>
                        <option value="Academic Track">Academic Track</option>
                        <option value="TVL Track">TVL Track</option>
                        <option value="custom">Custom Track</option>
                      </select>
                    </div>
                    {trackFormData.trackType === 'custom' && (
                      <div className="flex-1">
                        <label htmlFor="trackName" className="block text-sm font-medium text-gray-700 mb-1">Custom Track Name</label>
                      <input
                        type="text"
                        id="trackName"
                        name="trackName"
                        value={trackFormData.trackName}
                        onChange={e => setTrackFormData({ ...trackFormData, trackName: e.target.value })}
                        className="w-full px-3 py-2 border border-gray-300 rounded-md focus:outline-none focus:ring-2 focus:ring-blue-500"
                          placeholder="Enter custom track name"
                        required
                        disabled={termDetails.status === 'archived'}
                      />
                    </div>
                    )}
                  </div>
                  <div className="space-y-2">
                    <button
                      type="submit"
                      className={`w-full bg-emerald-600 text-white py-2 px-4 rounded-md hover:bg-emerald-700 focus:outline-none focus:ring-2 focus:ring-emerald-500 focus:ring-offset-2 ${termDetails.status === 'archived' ? 'opacity-50 cursor-not-allowed' : ''}`}
                      disabled={termDetails.status === 'archived'}
                    >
                      {isEditMode ? 'Save Changes' : 'Add New Track'}
                    </button>
                    {isEditMode && (
                      <button
                        type="button"
                        onClick={() => {
                          setIsEditMode(false);
                          setEditingTrack(null);
                          setTrackFormData({ trackName: '', trackType: '' });
                        }}
                        className="w-full bg-gray-500 hover:bg-gray-600 text-white py-2 px-4 rounded-md"
                        disabled={termDetails.status === 'archived'}
                      >
                        Cancel Edit
                      </button>
                    )}
                  </div>
                </form>
       </div>
     </div>
   )}
            {activeTab === 'tracks' && (
              <div>
                {termDetails.status === 'archived' && (
                  <div className="mb-4 p-3 bg-yellow-100 text-yellow-800 rounded text-center font-semibold">
                    This term is archived. Editing is disabled.
                  </div>
                )}
                
                {/* Tracks List Table */}
                <div className="mt-5">
                  <div className="flex justify-between items-center"> 
                  <h4 className="text-2xl font-semibold mb-2 ">Tracks List</h4>
                    <div className="flex justify-end mb-4">
                    <button
                      className="bg-emerald-600 hover:bg-emerald-700 text-white px-4 py-2 rounded"
                      onClick={() => {
                        setShowTrackModal(true);
                        setIsEditMode(false);
                        setEditingTrack(null);
                        setTrackFormData({ trackName: '', trackType: '' });
                      }}
                    >
                      Add New Track
                    </button>
                  </div>
                  </div>
                  <table className="min-w-full bg-white border rounded-lg overflow-hidden text-sm table-fixed">
                    <thead>
                      <tr className="bg-gray-100 text-left">
                        <th className="p-3 border w-2/5">Track Name</th>
                        <th className="p-3 border w-1/5">Status</th>
                        <th className="p-3 border w-2/5">Actions</th>
                      </tr>
                    </thead>
                    <tbody>
                      {filteredTracks.length === 0 ? (
                        <tr>
                          <td colSpan="3" className="p-3 border text-center text-gray-500">
                            No tracks found.
                          </td>
                        </tr>
                      ) : (
                        paginate(filteredTracks, tracksPage, ROWS_PER_PAGE).slice.map(track => (
                          <tr key={track._id}>
                            <td className="p-3 border">{track.trackName}</td>
                            <td className="p-3 border">{track.status}</td>
                            <td className="p-3 border">
                              <div className="inline-flex space-x-2">
                                <button
                                  onClick={() => handleEditTrack(track)}
                                  className="p-1 rounded hover:bg-yellow-100 group relative"
                                  title="Edit"
                                  disabled={termDetails.status === 'archived'}
                                >
                                  {/* Heroicons Pencil Square (black) */}
                                  <svg xmlns="http://www.w3.org/2000/svg" fill="none" viewBox="0 0 24 24" strokeWidth={1.5} stroke="currentColor" className="w-6 h-6 text-black">
                                    <path strokeLinecap="round" strokeLinejoin="round" d="M16.862 3.487a2.25 2.25 0 1 1 3.182 3.182L7.5 19.213l-4.182.455a.75.75 0 0 1-.826-.826l.455-4.182L16.862 3.487ZM19.5 6.75l-1.5-1.5" />
                                  </svg>
                                </button>
                                <button
                                  onClick={() => handleDeleteTrack(track)}
                                  className="p-1 rounded hover:bg-red-100 group relative"
                                  title="Delete"
                                  disabled={termDetails.status === 'archived'}
                                >
                                  {/* Heroicons Trash (red) */}
                                  <svg xmlns="http://www.w3.org/2000/svg" fill="none" viewBox="0 0 24 24" strokeWidth={1.5} stroke="currentColor" className="w-6 h-6 text-red-600">
                                    <path strokeLinecap="round" strokeLinejoin="round" d="M6 7.5V6.75A2.25 2.25 0 0 1 8.25 4.5h7.5A2.25 2.25 0 0 1 18 6.75V7.5M4.5 7.5h15m-1.5 0v10.125A2.625 2.625 0 0 1 15.375 20.25h-6.75A2.625 2.625 0 0 1 6 17.625V7.5m3 4.5v4.125m3-4.125v4.125" />
                                  </svg>
                                </button>
                              </div>
                            </td>
                          </tr>
                        ))
                      )}
                    </tbody>
                  </table>
                </div>
              </div>
            )}

            {/* STRANDS tab */}
            {activeTab === 'strands' && (
              <div>
                {termDetails.status === 'archived' && (
                  <div className="mb-4 p-3 bg-yellow-100 text-yellow-800 rounded text-center font-semibold">
                    This term is archived. Editing is disabled.
                  </div>
                )}
                
                {/* Modal for Add/Edit Strand */}
                {isStrandModalOpen && (
                  <div className="fixed inset-0 z-50 flex items-center justify-center bg-black/30 ">
                    <div className="bg-white rounded-lg shadow-lg w-[1000px] max-w-lg p-6 relative">
                      <button
                        className="absolute top-2 right-2 text-gray-500 hover:text-gray-700 text-2xl"
                        onClick={() => {
                          setIsStrandModalOpen(false);
                          setIsStrandEditMode(false);
                          setEditingStrand(null);
                          setStrandFormData({ trackId: '', strandName: '', strandType: '' });
                        }}
                      >
                        &times;
                      </button>
                      <form
                        onSubmit={async (e) => {
                          if (isStrandEditMode) {
                            await handleUpdateStrand(e);
                          } else {
                            await handleAddStrand(e);
                          }
                          // Only close modal if no error
                          if (!strandError) {
                            setIsStrandModalOpen(false);
                            setIsStrandEditMode(false);
                            setEditingStrand(null);
                            setStrandFormData({ trackId: '', strandName: '', strandType: '' });
                          }
                        }}
                        className="space-y-4"
                      >
                  <div className="flex flex-col md:flex-row md:space-x-4 md:space-y-0 mb-4">
                    <div className="flex-1">
                      <label htmlFor="trackName" className="block text-sm font-medium text-gray-700 mb-1">Track Name</label>
                      <select
                        id="trackName"
                        name="trackId"
                        value={strandFormData.trackId}
                        onChange={e => {
                          const selectedTrackId = e.target.value;
                          const selectedTrack = tracks.find(track => track._id === selectedTrackId);
                          setStrandFormData({ 
                            ...strandFormData, 
                            trackId: selectedTrackId,
                            strandType: '', // Reset strand type when track changes
                            strandName: '' // Reset strand name when track changes
                          });
                        }}
                        className="w-full px-3 py-2 border border-gray-300 rounded-md focus:outline-none focus:ring-2 focus:ring-blue-500"
                        required
                        disabled={termDetails.status === 'archived'}
                      >
                        <option value="">Select a Track</option>
                        {filteredTracks.map(track => (
                          <option key={track._id} value={track._id}>
                            {track.trackName}
                          </option>
                        ))}
                      </select>
                    </div>
                    <div className="flex-1">
                      <label htmlFor="strandType" className="block text-sm font-medium text-gray-700 mb-1">Strand Type</label>
                      <select
                        id="strandType"
                        name="strandType"
                        value={strandFormData.strandType}
                        onChange={e => {
                          const selectedType = e.target.value;
                          setStrandFormData({ 
                            ...strandFormData, 
                            strandType: selectedType,
                            strandName: selectedType === 'custom' ? '' : selectedType
                          });
                        }}
                        className="w-full px-3 py-2 border border-gray-300 rounded-md focus:outline-none focus:ring-2 focus:ring-blue-500"
                        required
                        disabled={!strandFormData.trackId || termDetails.status === 'archived'}
                      >
                        <option value="">Select Strand Type</option>
                        {(() => {
                          const selectedTrack = tracks.find(track => track._id === strandFormData.trackId);
                          if (!selectedTrack) {
                            return <option value="">Please select a track first</option>;
                          }
                          
                          if (selectedTrack.trackName === 'Academic Track') {
                            return (
                              <>
                                <optgroup label="Academic Track Strands">
                                  <option value="Accountancy, Business and Management (ABM)">Accountancy, Business and Management (ABM)</option>
                                  <option value="General Academic Strand (GAS)">General Academic Strand (GAS)</option>
                                  <option value="Humanities and Social Sciences (HUMSS)">Humanities and Social Sciences (HUMSS)</option>
                                  <option value="Science, Technology, Engineering, and Mathematics (STEM)">Science, Technology, Engineering, and Mathematics (STEM)</option>
                                </optgroup>
                                <option value="custom">Custom Strand</option>
                              </>
                            );
                          } else if (selectedTrack.trackName === 'TVL Track') {
                            return (
                              <>
                                <optgroup label="TVL Track Strands">
                                  <option value="Housekeeping">Housekeeping</option>
                                  <option value="Cookery">Cookery</option>
                                  <option value="Food and Beverage Services">Food and Beverage Services</option>
                                  <option value="Bread and Pastry Production">Bread and Pastry Production</option>
                                </optgroup>
                                <option value="custom">Custom Strand</option>
                              </>
                            );
                          } else {
                            // For custom tracks, show all options
                            return (
                              <>
                                <optgroup label="Academic Track Strands">
                                  <option value="Accountancy, Business and Management (ABM)">Accountancy, Business and Management (ABM)</option>
                                  <option value="General Academic Strand (GAS)">General Academic Strand (GAS)</option>
                                  <option value="Humanities and Social Sciences (HUMSS)">Humanities and Social Sciences (HUMSS)</option>
                                  <option value="Science, Technology, Engineering, and Mathematics (STEM)">Science, Technology, Engineering, and Mathematics (STEM)</option>
                                </optgroup>
                                <optgroup label="TVL Track Strands">
                                  <option value="Housekeeping">Housekeeping</option>
                                  <option value="Cookery">Cookery</option>
                                  <option value="Food and Beverage Services">Food and Beverage Services</option>
                                  <option value="Bread and Pastry Production">Bread and Pastry Production</option>
                                </optgroup>
                                <option value="custom">Custom Strand</option>
                              </>
                            );
                          }
                        })()}
                      </select>
                    </div>
                    {strandFormData.strandType === 'custom' && (
                      <div className="flex-1">
                        <label htmlFor="strandName" className="block text-sm font-medium text-gray-700 mb-1">Custom Strand Name</label>
                      <input
                        type="text"
                        id="strandName"
                        name="strandName"
                        value={strandFormData.strandName}
                        onChange={e => setStrandFormData({ ...strandFormData, strandName: e.target.value })}
                        className="w-full px-3 py-2 border border-gray-300 rounded-md focus:outline-none focus:ring-2 focus:ring-blue-500"
                          placeholder="Enter custom strand name"
                        required
                        disabled={termDetails.status === 'archived'}
                      />
                    </div>
                    )}
                  </div>
                  <div className="space-y-2">
                    <button
                      type="submit"
                      className={`w-full bg-emerald-600 text-white py-2 px-4 rounded-md hover:bg-emerald-700 focus:outline-none focus:ring-2 focus:ring-emerald-500 focus:ring-offset-2 ${termDetails.status === 'archived' ? 'opacity-50 cursor-not-allowed' : ''}`}
                      disabled={termDetails.status === 'archived'}
                    >
                      {isStrandEditMode ? 'Save Changes' : 'Add New Strand'}
                    </button>
                    {isStrandEditMode && (
                      <button
                        type="button"
                        onClick={() => {
                          setIsStrandEditMode(false);
                          setEditingStrand(null);
                          setStrandFormData({ trackId: '', strandName: '', strandType: '' });
                                setIsStrandModalOpen(false);
                        }}
                        className="w-full bg-gray-500 hover:bg-gray-600 text-white py-2 px-4 rounded-md"
                        disabled={termDetails.status === 'archived'}
                      >
                        Cancel Edit
                      </button>
                    )}
                  </div>
                </form>
                    </div>
                  </div>
                )}
                {/* Strands List Table */}
                <div className="mt-5">
                  <div className="flex justify-between items-center"> 
                  <h4 className="text-2xl font-semibold mb-2 ">Strands List</h4>
                  {/* Add New Strand Button */}
                  <div className="flex justify-end mb-4">
                  <button
                    type="button"
                    className="w-full bg-emerald-600 text-white py-2 px-4 rounded-md hover:bg-emerald-700 focus:outline-none focus:ring-2 focus:ring-emerald-500 focus:ring-offset-2 mb-4"
                    onClick={() => {
                      setIsStrandModalOpen(true);
                      setIsStrandEditMode(false);
                      setEditingStrand(null);
                      setStrandFormData({ trackId: '', strandName: '', strandType: '' });
                    }}
                    disabled={termDetails.status === 'archived'}
                  >
                    Add New Strand
                  </button>
                  </div>
                  </div>
                  <table className="min-w-full bg-white border rounded-lg overflow-hidden text-sm table-fixed">
                  <thead>
                    <tr className="bg-gray-100 text-left">
                      <th className="p-3 border">Track Name</th>
                      <th className="p-3 border">Strand Name</th>
                      <th className="p-3 border">Status</th>
                      <th className="p-3 border">Actions</th>
                    </tr>
                  </thead>
                  <tbody>
                    {uniqueStrands.length === 0 ? (
                      <tr>
                        <td colSpan="4" className="p-3 border text-center text-gray-500">
                          No strands found.
                        </td>
                      </tr>
                    ) : (
                      paginate(uniqueStrands, strandsPage, ROWS_PER_PAGE).slice.map((strand) => (
                        <tr key={strand._id}>
                          <td className="p-3 border">{strand.trackName}</td>
                          <td className="p-3 border">{strand.strandName}</td>
                          <td className="p-3 border">{strand.status}</td>
                          <td className="p-3 border">
                            <div className="inline-flex space-x-2">
                              <button
                                onClick={termDetails.status === 'archived' ? undefined : () => handleEditStrand(strand)}
                          className="p-1 rounded hover:bg-yellow-100 group relative"
                                title="Edit"
                                disabled={termDetails.status === 'archived'}
                              >
                                <svg xmlns="http://www.w3.org/2000/svg" fill="none" viewBox="0 0 24 24" strokeWidth={1.5} stroke="currentColor" className="w-6 h-6 text-black">
                                    <path strokeLinecap="round" strokeLinejoin="round" d="M16.862 3.487a2.25 2.25 0 1 1 3.182 3.182L7.5 19.213l-4.182.455a.75.75 0 0 1-.826-.826l.455-4.182L16.862 3.487ZM19.5 6.75l-1.5-1.5" />
                                  </svg>
                              </button>
                              <button
                                onClick={termDetails.status === 'archived' ? undefined : () => handleDeleteStrand(strand)}
                          className="p-1 rounded hover:bg-red-100 group relative"
                                title="Delete"
                                disabled={termDetails.status === 'archived'}
                              >
                                <svg xmlns="http://www.w3.org/2000/svg" fill="none" viewBox="0 0 24 24" strokeWidth={1.5} stroke="currentColor" className="w-6 h-6 text-red-600">
                                    <path strokeLinecap="round" strokeLinejoin="round" d="M6 7.5V6.75A2.25 2.25 0 0 1 8.25 4.5h7.5A2.25 2.25 0 0 1 18 6.75V7.5M4.5 7.5h15m-1.5 0v10.125A2.625 2.625 0 0 1 15.375 20.25h-6.75A2.625 2.625 0 0 1 6 17.625V7.5m3 4.5v4.125m3-4.125v4.125" />
                                  </svg>
                              </button>
                            </div>
                          </td>
                        </tr>
                      ))
                    )}
                  </tbody>
                  </table>
                  {uniqueStrands.length > 0 && (
                    <div className="flex justify-center items-center gap-2 mt-3">
                      <button className="px-2 py-1 rounded bg-gray-200 hover:bg-gray-300 text-xs" onClick={() => setStrandsPage(p => Math.max(1, p - 1))} disabled={strandsPage === 1}>{'<'}</button>
                      <span className="text-xs">Page {paginate(uniqueStrands, strandsPage, ROWS_PER_PAGE).currentPage} of {paginate(uniqueStrands, strandsPage, ROWS_PER_PAGE).totalPages}</span>
                      <button className="px-2 py-1 rounded bg-gray-200 hover:bg-gray-300 text-xs" onClick={() => setStrandsPage(p => Math.min(paginate(uniqueStrands, strandsPage, ROWS_PER_PAGE).totalPages, p + 1))} disabled={strandsPage === paginate(uniqueStrands, strandsPage, ROWS_PER_PAGE).totalPages}>{'>'}</button>
                    </div>
                  )}
                  
                </div>
              </div>
            )}

            {/* SECTIONS tab */}
            {activeTab === 'sections' && (
              <div className="">
                {termDetails.status === 'archived' && (
                  <div className="mb-4 p-3 bg-yellow-100 text-yellow-800 rounded text-center font-semibold">
                    This term is archived. Editing is disabled.
                  </div>
                )}
                
                {/* Modal for Add/Edit Section */}
                {isSectionModalOpen && (
                  <div className="fixed inset-0 z-50 flex items-center justify-center bg-black/30 ">
                    <div className="bg-white rounded-lg shadow-lg w-[1000px] max-w-lg p-6 relative">
                      <button
                        className="absolute top-2 right-2 text-gray-500 hover:text-gray-700 text-2xl"
                        onClick={() => {
                          setIsSectionModalOpen(false);
                          setIsSectionEditMode(false);
                          setEditingSection(null);
                          setSectionFormData({ trackId: '', strandId: '', sectionName: '', gradeLevel: '' });
                        }}
                      >
                        &times;
                      </button>
                      <h3 className="text-xl font-semibold mb-4">{isSectionEditMode ? 'Edit Section' : 'Add New Section'}</h3>
                  {sectionError && <div className="bg-red-100 border border-red-400 text-red-700 px-4 py-3 rounded mb-4">{sectionError}</div>}
                  {/* Excel Upload Section */}
                  <div className="mb-6 p-4 border rounded-lg bg-gray-50">
                    <h4 className="text-lg font-medium mb-3">Bulk Upload Sections</h4>
                    <div className="flex flex-col md:flex-row gap-4 items-end">
                      <div className="flex-1">
                        <label className="block text-sm font-medium text-gray-700 mb-1">
                          Upload Excel File
                        </label>
                        <input
                          type="file"
                          accept=".xlsx,.xls"
                          onChange={handleSectionExcelFile}
                          className="w-full px-3 py-2 border border-gray-300 rounded-md focus:outline-none focus:ring-2 focus:ring-blue-500"
                          disabled={termDetails.status === 'archived'}
                        />
                      </div>
                      <button
                        onClick={downloadSectionTemplate}
                        className="bg-[#00418B] text-white py-2 px-4 rounded-md hover:bg-[#003366] focus:outline-none focus:ring-2 focus:ring-[#00418B] focus:ring-offset-2"
                        disabled={termDetails.status === 'archived'}
                      >
                        Download Template
                      </button>
                    </div>
                  </div>
                  <div className="relative">
                    <div className="absolute inset-0 flex items-center">
                      <div className="w-full border-t border-gray-300"></div>
                    </div>
                    <div className="relative flex justify-center text-sm">
                      <span className="px-2 bg-white text-gray-500">Or add manually</span>
                    </div>
                  </div>
                      <form
                        onSubmit={async (e) => {
                          if (isSectionEditMode) {
                            await handleUpdateSection(e);
                          } else {
                            await handleAddSection(e);
                          }
                          // Only close modal if no error
                          if (!sectionError) {
                            setIsSectionModalOpen(false);
                            setIsSectionEditMode(false);
                            setEditingSection(null);
                            setSectionFormData({ trackId: '', strandId: '', sectionName: '', gradeLevel: '' });
                          }
                        }}
                        className="space-y-4 mt-6"
                      >
                    <div className="grid grid-cols-2 gap-4 mb-4">
                      <div>
                        <label htmlFor="trackNameSection" className="block text-sm font-medium text-gray-700 mb-1">Track Name</label>
                        <select
                          id="trackNameSection"
                          name="trackId"
                          value={sectionFormData.trackId}
                          onChange={(e) => {
                            setSectionFormData({ ...sectionFormData, trackId: e.target.value, strandId: '' });
                          }}
                          className="w-full px-3 py-2 border border-gray-300 rounded-md focus:outline-none focus:ring-2 focus:ring-blue-500"
                          required
                          disabled={termDetails.status === 'archived'}
                        >
                          <option value="">Select a Track</option>
                          {filteredTracks.map(track => (
                            <option key={track._id} value={track._id}>
                              {track.trackName}
                            </option>
                          ))}
                        </select>
                      </div>
                      <div>
                        <label htmlFor="strandNameSection" className="block text-sm font-medium text-gray-700 mb-1">Strand Name</label>
                        <select
                          id="strandNameSection"
                          name="strandId"
                          value={sectionFormData.strandId}
                          onChange={(e) => setSectionFormData({ ...sectionFormData, strandId: e.target.value })}
                          className="w-full px-3 py-2 border border-gray-300 rounded-md focus:outline-none focus:ring-2 focus:ring-blue-500"
                          required
                              disabled={termDetails.status === 'archived'}
                        >
                          <option value="">Select a Strand</option>
                          {[...new Map(filteredStrandsForSection.map(strand => [strand.strandName, strand])).values()].map(strand => (
                            <option key={strand._id} value={strand._id}>
                              {strand.strandName}
                            </option>
                          ))}
                        </select>
                      </div>
                      <div>
                        <label htmlFor="gradeLevel" className="block text-sm font-medium text-gray-700 mb-1">Grade Level</label>
                        <select
                          id="gradeLevel"
                          name="gradeLevel"
                          value={sectionFormData.gradeLevel}
                          onChange={(e) => setSectionFormData({ ...sectionFormData, gradeLevel: e.target.value })}
                          className="w-full px-3 py-2 border border-gray-300 rounded-md focus:outline-none focus:ring-2 focus:ring-blue-500"
                          required
                          disabled={termDetails.status === 'archived'}
                        >
                          <option value="">Select Grade Level</option>
                          <option value="Grade 11">Grade 11</option>
                          <option value="Grade 12">Grade 12</option>
                        </select>
                      </div>
                      <div>
                        <label htmlFor="sectionName" className="block text-sm font-medium text-gray-700 mb-1">Section Name</label>
                        <input
                          type="text"
                          id="sectionName"
                          name="sectionName"
                          value={sectionFormData.sectionName}
                          onChange={(e) => setSectionFormData({ ...sectionFormData, sectionName: e.target.value })}
                          className="w-full px-3 py-2 border border-gray-300 rounded-md focus:outline-none focus:ring-2 focus:ring-blue-500"
                          required
                          disabled={termDetails.status === 'archived'}
                        />
                      </div>
                    </div>
                    <div className="flex gap-2">
                      <button
                        type="submit"
                        className={`flex-1 bg-emerald-600 text-white py-2 px-4 rounded-md hover:bg-emerald-700 focus:outline-none focus:ring-2 focus:ring-emerald-500 focus:ring-offset-2 ${termDetails.status === 'archived' ? 'opacity-50 cursor-not-allowed' : ''}`}
                        disabled={termDetails.status === 'archived'}
                      >
                        {isSectionEditMode ? 'Save Changes' : 'Add New Section'}
                      </button>
                      {isSectionEditMode && (
                        <button
                          type="button"
                          onClick={() => {
                            setIsSectionEditMode(false);
                            setEditingSection(null);
                            setSectionFormData({ trackId: '', strandId: '', sectionName: '', gradeLevel: '' });
                                setIsSectionModalOpen(false);
                          }}
                          className="flex-1 bg-gray-500 hover:bg-gray-600 text-white py-2 px-4 rounded-md"
                          disabled={termDetails.status === 'archived'}
                        >
                          Cancel Edit
                        </button>
                      )}
                    </div>
                  </form>
                </div>
                  </div>
                )}
                {/* Sections List */}
                <div className="mt-5">
                  <div className="flex justify-between items-center">
                    <h4 className="text-2xl font-semibold mb-2">Sections List</h4>
                    {/* Add New Section Button */}
                    <div className="flex justify-end">
                    <button
                      type="button"
                      className="w-full bg-emerald-600 text-white py-2 px-4 rounded-md hover:bg-emerald-700 focus:outline-none focus:ring-2 focus:ring-emerald-500 focus:ring-offset-2 mb-4"
                      onClick={() => {
                        setIsSectionModalOpen(true);
                        setIsSectionEditMode(false);
                        setEditingSection(null);
                        setSectionFormData({ trackId: '', strandId: '', sectionName: '', gradeLevel: '' });
                      }}
                      disabled={termDetails.status === 'archived'}
                    >
                    Add New Section
                    </button>
                    </div>
                  </div>
                  <table className="min-w-full bg-white border rounded-lg overflow-hidden text-sm table-fixed">
                  <thead>
                    <tr className="bg-gray-100 text-left">
                      <th className="p-3 border w-1/6">Track Name</th>
                      <th className="p-3 border w-1/6">Strand Name</th>
                      <th className="p-3 border w-1/6">Section Name</th>
                      <th className="p-3 border w-1/6">Grade Level</th>
                      <th className="p-3 border w-1/6">Status</th>
                      <th className="p-3 border w-1/6">Actions</th>
                    </tr>
                  </thead>
                  <tbody>
                    {filteredSections.length === 0 ? (
                      <tr>
                        <td colSpan="6" className="p-3 border text-center text-gray-500">
                          No sections found.
                        </td>
                      </tr>
                    ) : (
                      paginate(filteredSections, sectionsPage, ROWS_PER_PAGE).slice.map((section) => (
                        <tr key={section._id}>
                          <td className="p-3 border">{section.trackName}</td>
                          <td className="p-3 border">{section.strandName}</td>
                          <td className="p-3 border">{section.sectionName}</td>
                          <td className="p-3 border">{section.gradeLevel}</td>
                          <td className="p-3 border">{section.status}</td>
                          <td className="p-3 border">
                            <div className="inline-flex space-x-2">
                              <button
                                onClick={termDetails.status === 'archived' ? undefined : () => handleEditSection(section)}
                                title="Edit"
                                className="p-1 rounded hover:bg-yellow-100 group relative"
                                disabled={termDetails.status === 'archived'}
                              >
                                <svg xmlns="http://www.w3.org/2000/svg" fill="none" viewBox="0 0 24 24" strokeWidth={1.5} stroke="currentColor" className="w-6 h-6 text-black">
                                    <path strokeLinecap="round" strokeLinejoin="round" d="M16.862 3.487a2.25 2.25 0 1 1 3.182 3.182L7.5 19.213l-4.182.455a.75.75 0 0 1-.826-.826l.455-4.182L16.862 3.487ZM19.5 6.75l-1.5-1.5" />
                                  </svg>
                              </button>
                              <button
                                onClick={termDetails.status === 'archived' ? undefined : () => handleDeleteSection(section)}
                                className="p-1 rounded hover:bg-red-100 group relative"
                                title="Delete"
                                disabled={termDetails.status === 'archived'}
                              >
                                <svg xmlns="http://www.w3.org/2000/svg" fill="none" viewBox="0 0 24 24" strokeWidth={1.5} stroke="currentColor" className="w-6 h-6 text-red-600">
                                    <path strokeLinecap="round" strokeLinejoin="round" d="M6 7.5V6.75A2.25 2.25 0 0 1 8.25 4.5h7.5A2.25 2.25 0 0 1 18 6.75V7.5M4.5 7.5h15m-1.5 0v10.125A2.625 2.625 0 0 1 15.375 20.25h-6.75A2.625 2.625 0 0 1 6 17.625V7.5m3 4.5v4.125m3-4.125v4.125" />
                                  </svg>
                              </button>
                            </div>
                          </td>
                        </tr>
                      ))
                    )}
                  </tbody>
                  </table>
                  {filteredSections.length > 0 && (
                    <div className="flex justify-center items-center gap-2 mt-3">
                      <button className="px-2 py-1 rounded bg-gray-200 hover:bg-gray-300 text-xs" onClick={() => setSectionsPage(p => Math.max(1, p - 1))} disabled={sectionsPage === 1}>{'<'}</button>
                      <span className="text-xs">Page {paginate(filteredSections, sectionsPage, ROWS_PER_PAGE).currentPage} of {paginate(filteredSections, sectionsPage, ROWS_PER_PAGE).totalPages}</span>
                      <button className="px-2 py-1 rounded bg-gray-200 hover:bg-gray-300 text-xs" onClick={() => setSectionsPage(p => Math.min(paginate(filteredSections, sectionsPage, ROWS_PER_PAGE).totalPages, p + 1))} disabled={sectionsPage === paginate(filteredSections, sectionsPage, ROWS_PER_PAGE).totalPages}>{'>'}</button>
                    </div>
                  )}
                </div>
                {/* Section Preview Modal */}
                {sectionPreviewModalOpen && (
                  <div className="fixed inset-0 bg-black bg-opacity-50 flex items-center justify-center z-50">
                    <div className="bg-white rounded-lg p-6 max-w-4xl w-full max-h-[90vh] overflow-auto">
                      <h3 className="text-xl font-semibold mb-4">Preview Sections to Upload</h3>

                      <div className="mb-4">
                        <div className="bg-blue-50 border-l-4 border-blue-400 p-4 mb-4">
                          <div className="flex">
                            <div className="flex-shrink-0">
                              <svg className="h-5 w-5 text-blue-400" viewBox="0 0 20 20" fill="currentColor">
                                <path fillRule="evenodd" d="M18 10a8 8 0 1 1-16 0 8 8 0 0 1 16 0zm-7-4a1 1 0 1 1-2 0 1 1 0 0 1 2 0zM9 9a1 1 0 000 2v3a1 1 0 001 1h1a1 1 0 100-2v-3a1 1 0 00-1-1H9z" clipRule="evenodd" />
                              </svg>
                            </div>
                            <div className="ml-3">
                              <p className="text-sm text-blue-700">
                                {Object.values(sectionValidationStatus).filter(v => v.valid).length} section(s) are valid and will be uploaded.
                                {Object.values(sectionValidationStatus).filter(v => !v.valid).length > 0 && (
                                  <span className="block mt-1">
                                    {Object.values(sectionValidationStatus).filter(v => !v.valid).length} section(s) have validation errors and will be skipped.
                                  </span>
                                )}
                              </p>
                            </div>
                          </div>
                        </div>
                      </div>

                      <div className="overflow-x-auto">
                        <table className="min-w-full bg-white border rounded-lg overflow-hidden text-sm">
                          <thead>
                            <tr className="bg-gray-100 text-left">
                              <th className="p-3 border">Track Name</th>
                              <th className="p-3 border">Strand Name</th>
                              <th className="p-3 border">Section Name</th>
                              <th className="p-3 border">Grade Level</th>
                              <th className="p-3 border">Status</th>
                            </tr>
                          </thead>
                          <tbody>
                            {sectionPreviewData.map((section, index) => {
                              const isValid = sectionValidationStatus[index]?.valid;
                              const message = sectionValidationStatus[index]?.message;
                              return (
                                <tr key={index} className={!isValid ? 'bg-red-50' : ''}>
                                  <td className="p-3 border">{section.trackName}</td>
                                  <td className="p-3 border">{section.strandName}</td>
                                  <td className="p-3 border">{section.sectionName}</td>
                                  <td className="p-3 border">{section.gradeLevel}</td>
                                  <td className="p-3 border">
                                    <span className={`px-2 py-1 rounded text-xs ${isValid ? 'bg-green-100 text-green-800' : 'bg-red-100 text-red-800'}`}>
                                      {message}
                                    </span>
                                  </td>
                                </tr>
                              );
                            })}
                          </tbody>
                        </table>
                      </div>

                      <div className="mt-6 flex justify-end gap-3">
                        <button
                          onClick={() => {
                            setSectionPreviewModalOpen(false);
                            setSectionPreviewData([]);
                            setSectionValidationStatus({});
                            setSectionError('');
                          }}
                          className="px-4 py-2 bg-gray-500 text-white rounded hover:bg-gray-600"
                        >
                          Cancel
                        </button>
                        <button
                          onClick={handleConfirmSectionUpload}
                          disabled={isSectionUploading || !sectionPreviewData.some((_, index) => sectionValidationStatus[index]?.valid)}
                          className={`px-4 py-2 bg-emerald-600 text-white rounded hover:bg-emerald-700 ${(!sectionPreviewData.some((_, index) => sectionValidationStatus[index]?.valid) || isSectionUploading)
                            ? 'opacity-50 cursor-not-allowed'
                            : ''
                            }`}
                        >
                          {isSectionUploading ? 'Uploading...' : `Upload ${Object.values(sectionValidationStatus).filter(v => v.valid).length} Valid Section(s)`}
                        </button>
                      </div>
                    </div>
                  </div>
                )}
              </div>
            )}
            {/* SUBJECTS */}
            {activeTab === 'subjects' && (
              <div>
                {termDetails.status === 'archived' && (
                  <div className="mb-4 p-3 bg-yellow-100 text-yellow-800 rounded text-center font-semibold">
                    This term is archived. Editing is disabled.
                  </div>
                )}
                {/* Add New Subject Button */}
                <div className="flex justify-between items-center mt-5 mb-4">
                  <h4 className="text-2xl font-semibold mb-2">Subjects List</h4>
                  <div className="flex justify-end">
                    <button
                      type="button"
                      className="w-full bg-emerald-600 text-white py-2 px-4 rounded-md hover:bg-emerald-700 focus:outline-none focus:ring-2 focus:ring-emerald-500 focus:ring-offset-2 mb-4"
                      onClick={() => {
                        setIsSubjectModalOpen(true);
                        setIsSubjectEditMode(false);
                        setEditingSubject(null);
                        setSubjectFormData({ subjectName: '', trackName: '', strandName: '', gradeLevel: '' });
                      }}
                      disabled={termDetails.status === 'archived'}
                    >
                      Add New Subject
                    </button>
                  </div>
                </div>
                {/* Modal for Add/Edit Subject */}
                {isSubjectModalOpen && (
                  <div className="fixed inset-0 z-50 flex items-center justify-center bg-black/30 ">
                    <div className="bg-white rounded-lg shadow-lg w-[1000px] max-w-lg p-6 relative">
                      <button
                        className="absolute top-2 right-2 text-gray-500 hover:text-gray-700 text-2xl"
                        onClick={() => {
                          setIsSubjectModalOpen(false);
                          setIsSubjectEditMode(false);
                          setEditingSubject(null);
                          setSubjectFormData({ subjectName: '', trackName: '', strandName: '', gradeLevel: '' });
                        }}
                      >
                        &times;
                      </button>
                      <h3 className="text-xl font-semibold mb-4">{isSubjectEditMode ? 'Edit Subject' : 'Add New Subject'}</h3>
                      {subjectError && <div className="bg-red-100 border border-red-400 text-red-700 px-4 py-3 rounded mb-4">{subjectError}</div>}
                      {/* Excel Upload Section */}
                      <div className="mb-6 p-4 border rounded-lg bg-gray-50">
                        <h4 className="text-lg font-medium mb-3">Bulk Upload Subjects</h4>
                        <div className="flex flex-col md:flex-row gap-4 items-end">
                          <div className="flex-1">
                            <label className="block text-sm font-medium text-gray-700 mb-1">
                              Upload Excel File
                            </label>
                            <input
                              type="file"
                              accept=".xlsx,.xls"
                              onChange={handleSubjectExcelFile}
                              className="w-full px-3 py-2 border border-gray-300 rounded-md focus:outline-none focus:ring-2 focus:ring-blue-500"
                              disabled={termDetails.status === 'archived'}
                            />
                          </div>
                          <button
                            onClick={downloadSubjectTemplate}
                            className="bg-[#00418B] text-white py-2 px-4 rounded-md hover:bg-[#003366] focus:outline-none focus:ring-2 focus:ring-[#00418B] focus:ring-offset-2"
                            disabled={termDetails.status === 'archived'}
                          >
                            Download Template
                          </button>
                        </div>
                      </div>
                      <div className="relative">
                        <div className="absolute inset-0 flex items-center">
                          <div className="w-full border-t border-gray-300"></div>
                        </div>
                        <div className="relative flex justify-center text-sm">
                          <span className="px-2 bg-white text-gray-500">Or add manually</span>
                        </div>
                      </div>
                      <form
                        onSubmit={async (e) => {
                          if (isSubjectEditMode) {
                            await handleUpdateSubject(e);
                          } else {
                            await handleAddSubject(e);
                          }
                          // Only close modal if no error
                          if (!subjectError) {
                            setIsSubjectModalOpen(false);
                            setIsSubjectEditMode(false);
                            setEditingSubject(null);
                            setSubjectFormData({ subjectName: '', trackName: '', strandName: '', gradeLevel: '' });
                          }
                        }}
                        className="space-y-4 mt-6"
                      >
                        <div className="grid grid-cols-2 gap-4">
                          <div>
                            <label className="block text-sm font-medium text-gray-700 mb-1">Track Name</label>
                            <select name="trackName" value={subjectFormData.trackName} onChange={handleChangeSubjectForm} className="w-full px-3 py-2 border border-gray-300 rounded-md" required disabled={termDetails.status === 'archived'}>
                              <option value="">Select Track</option>
                              {filteredTracks.map(track => (
                                <option key={track._id} value={track.trackName}>{track.trackName}</option>
                              ))}
                            </select>
                          </div>
                          <div>
                            <label className="block text-sm font-medium text-gray-700 mb-1">Strand Name</label>
                            <select name="strandName" value={subjectFormData.strandName} onChange={handleChangeSubjectForm} className="w-full px-3 py-2 border border-gray-300 rounded-md" required disabled={termDetails.status === 'archived'}>
                              <option value="">Select Strand</option>
                              {[...new Map(
                                strands
                                  .filter(strand => strand.trackName === subjectFormData.trackName)
                                  .map(strand => [strand.strandName, strand])
                              ).values()].map(strand => (
                                <option key={strand._id} value={strand.strandName}>{strand.strandName}</option>
                              ))}
                            </select>
                          </div>
                          <div>
                            <label className="block text-sm font-medium text-gray-700 mb-1">Grade Level</label>
                            <select name="gradeLevel" value={subjectFormData.gradeLevel} onChange={handleChangeSubjectForm} className="w-full px-3 py-2 border border-gray-300 rounded-md" required disabled={termDetails.status === 'archived'}>
                              <option value="">Select Grade Level</option>
                              <option value="Grade 11">Grade 11</option>
                              <option value="Grade 12">Grade 12</option>
                            </select>
                          </div>
                          <div>
                            <label className="block text-sm font-medium text-gray-700 mb-1">Subject Name</label>
                            <input type="text" name="subjectName" value={subjectFormData.subjectName} onChange={handleChangeSubjectForm} className="w-full px-3 py-2 border border-gray-300 rounded-md" required disabled={termDetails.status === 'archived'} />
                          </div>
                        </div>
                        <div className="flex gap-2 mt-4">
                          <button
                            type="submit"
                            className={`flex-1 bg-emerald-600 text-white py-2 px-4 rounded-md hover:bg-emerald-700 focus:outline-none focus:ring-2 focus:ring-emerald-500 focus:ring-offset-2 ${termDetails.status === 'archived' ? 'opacity-50 cursor-not-allowed' : ''}`}
                            disabled={termDetails.status === 'archived'}
                          >
                            {isSubjectEditMode ? 'Save Changes' : 'Add New Subject'}
                          </button>
                          {isSubjectEditMode && (
                            <button
                              type="button"
                              onClick={() => {
                                setIsSubjectEditMode(false);
                                setEditingSubject(null);
                                setSubjectFormData({ subjectName: '', trackName: '', strandName: '', gradeLevel: '' });
                                setIsSubjectModalOpen(false);
                              }}
                              className="flex-1 bg-gray-500 hover:bg-gray-600 text-white py-2 px-4 rounded-md"
                              disabled={termDetails.status === 'archived'}
                            >
                              Cancel Edit
                            </button>
                          )}
                        </div>
                      </form>
                    </div>
                  </div>
                )}
                {/* Subjects List */}
                <div className="mt-8">
                  <table className="min-w-full bg-white border rounded-lg overflow-hidden text-sm table-fixed">
                  <thead>
                    <tr className="bg-gray-100 text-left">
                      <th className="p-3 border">Track Name</th>
                      <th className="p-3 border">Strand Name</th>
                      <th className="p-3 border">Grade Level</th>
                      <th className="p-3 border">Subject Name</th>
                      <th className="p-3 border">Status</th>
                      <th className="p-3 border">Actions</th>
                    </tr>
                  </thead>
                  <tbody>
                    {filteredSubjects.length === 0 ? (
                      <tr>
                        <td colSpan="6" className="p-3 border text-center text-gray-500">
                          No subjects found.
                        </td>
                      </tr>
                    ) : (
                      paginate(filteredSubjects, subjectsPage, ROWS_PER_PAGE).slice.map((subject) => (
                        <tr key={subject._id}>
                          <td className="p-3 border">{subject.trackName}</td>
                          <td className="p-3 border">{subject.strandName}</td>
                          <td className="p-3 border">{subject.gradeLevel}</td>
                          <td className="p-3 border">{subject.subjectName}</td>
                          <td className="p-3 border">{subject.status}</td>
                          <td className="p-3 border">
                            <div className="inline-flex space-x-2">
                              <button
                              onClick={termDetails.status === 'archived' ? undefined : () => handleEditSubject(subject)}
                        title="Edit"
                              className="p-1 rounded hover:bg-yellow-100 group relative"
                              disabled={termDetails.status === 'archived'}
                              >
                                <svg xmlns="http://www.w3.org/2000/svg" fill="none" viewBox="0 0 24 24" strokeWidth={1.5} stroke="currentColor" className="w-6 h-6 text-black">
                                    <path strokeLinecap="round" strokeLinejoin="round" d="M16.862 3.487a2.25 2.25 0 1 1 3.182 3.182L7.5 19.213l-4.182.455a.75.75 0 0 1-.826-.826l.455-4.182L16.862 3.487ZM19.5 6.75l-1.5-1.5" />
                                  </svg>
                              </button>
                              <button
                                onClick={termDetails.status === 'archived' ? undefined : () => handleDeleteSubject(subject)}
                        className="p-1 rounded hover:bg-red-100 group relative"
                                title="Delete"
                                disabled={termDetails.status === 'archived'}
                              >
                                <svg xmlns="http://www.w3.org/2000/svg" fill="none" viewBox="0 0 24 24" strokeWidth={1.5} stroke="currentColor" className="w-6 h-6 text-red-600">
                                    <path strokeLinecap="round" strokeLinejoin="round" d="M6 7.5V6.75A2.25 2.25 0 0 1 8.25 4.5h7.5A2.25 2.25 0 0 1 18 6.75V7.5M4.5 7.5h15m-1.5 0v10.125A2.625 2.625 0 0 1 15.375 20.25h-6.75A2.625 2.625 0 0 1 6 17.625V7.5m3 4.5v4.125m3-4.125v4.125" />
                                  </svg>
                              </button>
                            </div>
                          </td>
                        </tr>
                      ))
                    )}
                  </tbody>
                  </table>
                  {filteredSubjects.length > 0 && (
                    <div className="flex justify-center items-center gap-2 mt-3">
                      <button className="px-2 py-1 rounded bg-gray-200 hover:bg-gray-300 text-xs" onClick={() => setSubjectsPage(p => Math.max(1, p - 1))} disabled={subjectsPage === 1}>{'<'}</button>
                      <span className="text-xs">Page {paginate(filteredSubjects, subjectsPage, ROWS_PER_PAGE).currentPage} of {paginate(filteredSubjects, subjectsPage, ROWS_PER_PAGE).totalPages}</span>
                      <button className="px-2 py-1 rounded bg-gray-200 hover:bg-gray-300 text-xs" onClick={() => setSubjectsPage(p => Math.min(paginate(filteredSubjects, subjectsPage, ROWS_PER_PAGE).totalPages, p + 1))} disabled={subjectsPage === paginate(filteredSubjects, subjectsPage, ROWS_PER_PAGE).totalPages}>{'>'}</button>
                    </div>
                  )}
                </div>
                
                {/* Subject Preview Modal */}
                {subjectPreviewModalOpen && (
                  <div className="fixed inset-0 bg-black bg-opacity-50 flex items-center justify-center z-50">
                    <div className="bg-white rounded-lg p-6 max-w-4xl w-full max-h-[90vh] overflow-auto">
                      <h3 className="text-xl font-semibold mb-4">Preview Subjects to Upload</h3>

                      <div className="mb-4">
                        <div className="bg-blue-50 border-l-4 border-blue-400 p-4 mb-4">
                          <div className="flex">
                            <div className="flex-shrink-0">
                              <svg className="h-5 w-5 text-blue-400" viewBox="0 0 20 20" fill="currentColor">
                                <path fillRule="evenodd" d="M18 10a8 8 0 1 1-16 0 8 8 0 0 1 16 0zm-7-4a1 1 0 1 1-2 0 1 1 0 0 1 2 0zM9 9a1 1 0 000 2v3a1 1 0 001 1h1a1 1 0 100-2v-3a1 1 0 00-1-1H9z" clipRule="evenodd" />
                              </svg>
                            </div>
                            <div className="ml-3">
                              <p className="text-sm text-blue-700">
                                {Object.values(subjectValidationStatus).filter(v => v.valid).length} subject(s) are valid and will be uploaded.
                                {Object.values(subjectValidationStatus).filter(v => !v.valid).length > 0 && (
                                  <span className="block mt-1">
                                    {Object.values(subjectValidationStatus).filter(v => !v.valid).length} subject(s) have validation errors and will be skipped.
                                  </span>
                                )}
                              </p>
                            </div>
                          </div>
                        </div>
                      </div>

                      <div className="overflow-x-auto">
                        <table className="min-w-full bg-white border rounded-lg overflow-hidden text-sm">
                          <thead>
                            <tr className="bg-gray-100 text-left">
                              <th className="p-3 border">Track Name</th>
                              <th className="p-3 border">Strand Name</th>
                              <th className="p-3 border">Grade Level</th>
                              <th className="p-3 border">Subject Name</th>
                              <th className="p-3 border">Status</th>
                            </tr>
                          </thead>
                          <tbody>
                            {subjectPreviewData.map((subject, index) => {
                              const isValid = subjectValidationStatus[index]?.valid;
                              const message = subjectValidationStatus[index]?.message;
                              return (
                                <tr key={index} className={!isValid ? 'bg-red-50' : ''}>
                                  <td className="p-3 border">{subject.trackName}</td>
                                  <td className="p-3 border">{subject.strandName}</td>
                                  <td className="p-3 border">{subject.gradeLevel}</td>
                                  <td className="p-3 border">{subject.subjectName}</td>
                                  <td className="p-3 border">
                                    <span className={`px-2 py-1 rounded text-xs ${isValid ? 'bg-green-100 text-green-800' : 'bg-red-100 text-red-800'}`}>
                                      {message}
                                    </span>
                                  </td>
                                </tr>
                              );
                            })}
                          </tbody>
                        </table>
                      </div>

                      <div className="mt-6 flex justify-end gap-3">
                        <button
                          onClick={() => {
                            setSubjectPreviewModalOpen(false);
                            setSubjectPreviewData([]);
                            setSubjectValidationStatus({});
                            setSubjectExcelError('');
                          }}
                          className="px-4 py-2 bg-gray-500 text-white rounded hover:bg-gray-600"
                        >
                          Cancel
                        </button>
                        <button
                          onClick={handleConfirmSubjectUpload}
                          disabled={isSubjectUploading || !subjectPreviewData.some((_, index) => subjectValidationStatus[index]?.valid)}
                          className={`px-4 py-2 bg-emerald-600 text-white rounded hover:bg-emerald-700 ${(!subjectPreviewData.some((_, index) => subjectValidationStatus[index]?.valid) || isSubjectUploading)
                            ? 'opacity-50 cursor-not-allowed'
                            : ''
                            }`}
                        >
                          {isSubjectUploading ? 'Uploading...' : `Upload ${Object.values(subjectValidationStatus).filter(v => v.valid).length} Valid Subject(s)`}
                        </button>
                      </div>
                    </div>
                  </div>
                )}
              </div>
            )}
            {/* FACULTY TAB */}
            {activeTab === 'faculty' && (
              <div className="">
                {termDetails.status === 'archived' && (
                  <div className="mb-4 p-3 bg-yellow-100 text-yellow-800 rounded text-center font-semibold">
                    This term is archived. Editing is disabled.
                  </div>
                )}
                {/* Assign Faculty Button */}
                <div className="flex justify-between items-center mt-5 mb-4">
                  <h4 className="text-2xl font-semibold mb-2">Faculty Assignments</h4>
                  <div className="flex justify-end">
                    <button
                      type="button"
                      className="w-full bg-emerald-600 text-white py-2 px-4 rounded-md hover:bg-emerald-700 focus:outline-none focus:ring-2 focus:ring-emerald-500 focus:ring-offset-2 mb-4"
                      onClick={() => {
                        setIsFacultyModalOpen(true);
                        setIsFacultyEditMode(false);
                        setEditingFacultyAssignment(null);
                        setFacultyFormData({ facultyId: '', trackId: '', strandId: '', sectionIds: [], gradeLevel: '', subjectName: '' });
                        setFacultySearchTerm('');
                      }}
                      disabled={termDetails.status === 'archived'}
                    >
                      Assign Faculty
                    </button>
                  </div>
                </div>
                {/* Modal for Assign/Edit Faculty */}
                {isFacultyModalOpen && (
                  <div className="fixed inset-0 z-50 flex items-center justify-center bg-black/30 ">
                    <div className="bg-white rounded-lg shadow-lg w-[1000px] max-w-lg p-6 relative">
                      <button
                        className="absolute top-2 right-2 text-gray-500 hover:text-gray-700 text-2xl"
                        onClick={() => {
                          setIsFacultyModalOpen(false);
                          setIsFacultyEditMode(false);
                          setEditingFacultyAssignment(null);
                          setFacultyFormData({ facultyId: '', trackId: '', strandId: '', sectionIds: [], gradeLevel: '', subjectName: '' });
                          setFacultySearchTerm('');
                        }}
                      >
                        &times;
                      </button>
                      <h3 className="text-xl font-semibold mb-4">{isFacultyEditMode ? 'Edit Faculty Assignment' : 'Assign Faculty'}</h3>
                      {facultyError && <div className="bg-red-100 border border-red-400 text-red-700 px-4 py-3 rounded mb-4">{facultyError}</div>}
                      {/* Excel Upload Section */}
                      <div className="mb-6 p-4 border rounded-lg bg-gray-50">
                        <h4 className="text-lg font-medium mb-3">Bulk Assign Faculty</h4>
                        <div className="flex flex-col md:flex-row gap-4 items-end">
                          <div className="flex-1">
                            <label className="block text-sm font-medium text-gray-700 mb-1">
                              Upload Excel File
                            </label>
                            <input
                              type="file"
                              accept=".xlsx,.xls"
                              onChange={handleFacultyAssignmentExcelFile}
                              className="w-full px-3 py-2 border border-gray-300 rounded-md focus:outline-none focus:ring-2 focus:ring-blue-500"
                              disabled={termDetails.status === 'archived'}
                            />
                          </div>
                          <button
                            onClick={downloadFacultyAssignmentTemplate}
                            className="bg-[#00418B] text-white py-2 px-4 rounded-md hover:bg-[#003366] focus:outline-none focus:ring-2 focus:ring-[#00418B] focus:ring-offset-2"
                            disabled={termDetails.status === 'archived'}
                          >
                            Download Template
                          </button>
                        </div>
                      </div>
                      <div className="relative">
                        <div className="absolute inset-0 flex items-center">
                          <div className="w-full border-t border-gray-300"></div>
                        </div>
                        <div className="relative flex justify-center text-sm">
                          <span className="px-2 bg-white text-gray-500">Or assign manually</span>
                        </div>
                      </div>
                      <form
                        onSubmit={async (e) => {
                          if (isFacultyEditMode) {
                            await handleUpdateFacultyAssignment(e);
                          } else {
                            await handleAddFacultyAssignment(e);
                          }
                          // Only close modal if no error
                          if (!facultyError) {
                            setIsFacultyModalOpen(false);
                            setIsFacultyEditMode(false);
                            setEditingFacultyAssignment(null);
                            setFacultyFormData({ facultyId: '', trackId: '', strandId: '', sectionIds: [], gradeLevel: '', subjectName: '' });
                            setFacultySearchTerm('');
                          }
                        }}
                        className="space-y-4 mt-6"
                      >
                        <div className="grid grid-cols-2 gap-4">
                          <div className="relative">
                            <label htmlFor="facultySearch" className="block text-sm font-medium text-gray-700 mb-1">Faculty Name</label>
                            <input
                              type="text"
                              id="facultySearch"
                              name="facultySearch"
                              value={facultySearchTerm}
                              onChange={handleChangeFacultyForm}
                              onFocus={() => setShowFacultySuggestions(true)}
                              onBlur={() => setTimeout(() => setShowFacultySuggestions(false), 200)}
                              className="w-full px-3 py-2 border border-gray-300 rounded-md focus:outline-none focus:ring-2 focus:ring-blue-500"
                              placeholder="Search Faculty by name or School ID..."
                              required
                              disabled={termDetails.status === 'archived'}
                            />
                            {showFacultySuggestions && facultySearchTerm.length > 0 && (
                              <ul className="absolute z-10 w-full bg-white border border-gray-300 rounded-md shadow-lg max-h-48 overflow-y-auto mt-1">
                                {facultySearchResults.map(faculty => (
                                  <li
                                    key={faculty._id}
                                    onClick={() => handleSelectFaculty(faculty)}
                                    className="p-2 hover:bg-gray-100 cursor-pointer"
                                  >
                                    <div className="font-medium">{faculty.firstname} {faculty.lastname}</div>
                                    <div className="text-sm text-gray-500">School ID: {faculty.schoolID || 'N/A'}</div>
                                  </li>
                                ))}
                                {faculties.length === 0 && (
                                  <li className="p-2 text-gray-500">No matching faculty</li>
                                )}
                              </ul>
                            )}
                          </div>
                          <div>
                            <label htmlFor="trackNameFaculty" className="block text-sm font-medium text-gray-700 mb-1">Track Name</label>
                            <select
                              disabled={termDetails.status === 'archived'}
                              id="trackNameFaculty"
                              name="trackId"
                              value={facultyFormData.trackId}
                              onChange={handleChangeFacultyForm}
                              className="w-full px-3 py-2 border border-gray-300 rounded-md focus:outline-none focus:ring-2 focus:ring-blue-500"
                              required
                            >
                              <option value="">Select a Track</option>
                              {filteredTracks.map(track => (
                                <option key={track._id} value={track._id}>
                                  {track.trackName}
                                </option>
                              ))}
                            </select>
                          </div>
                        </div>
                        <div className="grid grid-cols-2 gap-4">
                          <div>
                            <label htmlFor="strandNameFaculty" className="block text-sm font-medium text-gray-700 mb-1">Strand Name</label>
                            <select
                              id="strandNameFaculty"
                              name="strandId"
                              value={facultyFormData.strandId}
                              onChange={handleChangeFacultyForm}
                              className="w-full px-3 py-2 border border-gray-300 rounded-md focus:outline-none focus:ring-2 focus:ring-blue-500"
                              required
                              disabled={!facultyFormData.trackId || termDetails.status === 'archived'}
                            >
                              <option value="">Select a Strand</option>
                              {[...new Map(filteredStrandsForFaculty.map(strand => [strand.strandName, strand])).values()].map(strand => (
                                <option key={strand._id} value={strand._id}>
                                  {strand.strandName}
                                </option>
                              ))}
                            </select>
                          </div>
                          <div>
                            <label htmlFor="gradeLevelFaculty" className="block text-sm font-medium text-gray-700 mb-1">Grade Level</label>
                            <select
                              disabled={termDetails.status === 'archived'}
                              id="gradeLevelFaculty"
                              name="gradeLevel"
                              value={facultyFormData.gradeLevel}
                              onChange={handleChangeFacultyForm}
                              className="w-full px-3 py-2 border border-gray-300 rounded-md focus:outline-none focus:ring-2 focus:ring-blue-500"
                              required
                            >
                              <option value="">Select Grade Level</option>
                              <option value="Grade 11">Grade 11</option>
                              <option value="Grade 12">Grade 12</option>
                            </select>
                          </div>
                        </div>
                        <div className="grid grid-cols-2 gap-4">
                          <div>
                            <label htmlFor="sectionNameFaculty" className="block text-sm font-medium text-gray-700 mb-1">Section</label>
                            <select
                              id="sectionNameFaculty"
                              name="sectionIds"
                              value={facultyFormData.sectionIds[0] || ''}
                              onChange={e => setFacultyFormData({ ...facultyFormData, sectionIds: [e.target.value] })}
                              className="w-full px-3 py-2 border border-gray-300 rounded-md focus:outline-none focus:ring-2 focus:ring-blue-500"
                              required
                              disabled={!facultyFormData.strandId || !facultyFormData.gradeLevel || termDetails.status === 'archived'}
                            >
                              <option value="">Select a Section</option>
                              {filteredSectionsForFaculty.map(section => (
                                <option key={section._id} value={section._id}>
                                  {section.sectionName}
                                </option>
                              ))}
                            </select>
                          </div>
                          <div>
                            <label htmlFor="subjectNameFaculty" className="block text-sm font-medium text-gray-700 mb-1">Subject</label>
                            <select
                              id="subjectNameFaculty"
                              name="subjectName"
                              value={facultyFormData.subjectName}
                              onChange={handleChangeFacultyForm}
                              className="w-full px-3 py-2 border border-gray-300 rounded-md focus:outline-none focus:ring-2 focus:ring-blue-500"
                              required
                              disabled={termDetails.status === 'archived'}
                            >
                              <option value="">Select Subject</option>
                              {filteredSubjects.filter(subject => subject.trackName === tracks.find(track => track._id === facultyFormData.trackId)?.trackName && subject.strandName === strands.find(strand => strand._id === facultyFormData.strandId)?.strandName && subject.gradeLevel === facultyFormData.gradeLevel).map(subject => (
                                <option key={subject._id} value={subject.subjectName}>{subject.subjectName}</option>
                              ))}
                            </select>
                          </div>
                        </div>
                        <div className="flex gap-2 mt-4">
                          <button
                            type="submit"
                            className={`flex-1 bg-emerald-600 text-white py-2 px-4 rounded-md hover:bg-emerald-700 focus:outline-none focus:ring-2 focus:ring-emerald-500 focus:ring-offset-2 ${termDetails.status === 'archived' ? 'opacity-50 cursor-not-allowed' : ''}`}
                            disabled={termDetails.status === 'archived'}
                          >
                            {isFacultyEditMode ? 'Save Changes' : 'Assign Faculty'}
                          </button>
                          {isFacultyEditMode && (
                            <button
                              type="button"
                              onClick={() => {
                                setIsFacultyEditMode(false);
                                setEditingFacultyAssignment(null);
                                setFacultyFormData({ facultyId: '', trackId: '', strandId: '', sectionIds: [], gradeLevel: '', subjectName: '' });
                                setFacultySearchTerm('');
                                setIsFacultyModalOpen(false);
                              }}
                              className="flex-1 bg-gray-500 hover:bg-gray-600 text-white py-2 px-4 rounded-md"
                              disabled={termDetails.status === 'archived'}
                            >
                              Cancel Edit
                            </button>
                          )}
                        </div>
                      </form>
                    </div>
                  </div>
                )}
                {/* Faculty Assignments List */}
                <div className="mt-8">
                  <table className="min-w-full bg-white border rounded-lg overflow-hidden text-sm table-fixed">
                  <thead>
                      <tr className="bg-gray-100 text-left">
                        <th className="p-3 border w-1/9">Faculty School ID</th>
                        <th className="p-3 border w-1/9">Faculty Name</th>
                        <th className="p-3 border w-1/9">Track Name</th>
                        <th className="p-3 border w-1/9">Strand Name</th>
                        <th className="p-3 border w-1/9">Grade Level</th>
                        <th className="p-3 border w-1/9">Section</th>
                        <th className="p-3 border w-1/9">Subject</th>
                        <th className="p-3 border w-1/9">Status</th>
                        <th className="p-3 border w-1/9">Actions</th>
                      </tr>
                    </thead>
                    <tbody>
                      {filteredFacultyAssignments.length === 0 ? (
                        <tr>
                          <td colSpan="9" className="p-3 border text-center text-gray-500">
                            No faculty assignments found.
                          </td>
                        </tr>
                      ) : (
                        paginate(filteredFacultyAssignments, facultyAssignPage, ROWS_PER_PAGE).slice.map((assignment) => (
                          <tr key={assignment._id}>
                            <td className="p-3 border">{assignment.facultySchoolID || ''}</td>
                            <td className="p-3 border">{assignment.facultyName}</td>
                            <td className="p-3 border">{assignment.trackName}</td>
                            <td className="p-3 border">{assignment.strandName}</td>
                            <td className="p-3 border">{assignment.gradeLevel}</td>
                            <td className="p-3 border">{assignment.sectionName}</td>
                            <td className="p-3 border">{assignment.subjectName || ''}</td>
                            <td className="p-3 border">
                              {assignment.status === 'archived' ? (
                                <span className="px-2 py-1 rounded text-xs bg-red-100 text-red-800">Archived</span>
                              ) : (
                                <span className="px-2 py-1 rounded text-xs bg-green-100 text-green-800">Active</span>
                              )}
                            </td>
                            <td className="p-3 border min-w-[120px]">
                              <div className="flex justify-center gap-2">
                                <button
                                  onClick={() => handleEditFacultyAssignment(assignment)}
                           title="Edit"
                                  disabled={termDetails.status === 'archived'}
                                  className="p-1 rounded hover:bg-yellow-100 group relative"
                                >
                                  <svg xmlns="http://www.w3.org/2000/svg" fill="none" viewBox="0 0 24 24" strokeWidth={1.5} stroke="currentColor" className="w-6 h-6 text-black">
                                    <path strokeLinecap="round" strokeLinejoin="round" d="M16.862 3.487a2.25 2.25 0 1 1 3.182 3.182L7.5 19.213l-4.182.455a.75.75 0 0 1-.826-.826l.455-4.182L16.862 3.487ZM19.5 6.75l-1.5-1.5" />
                                  </svg>
                                </button>
                                <button
                                  onClick={() => handleDeleteFacultyAssignment(assignment)}
                          className="p-1 rounded hover:bg-red-100 group relative"
                                  title="Delete"
                                  disabled={termDetails.status === 'archived'}
                                >
                                  <svg xmlns="http://www.w3.org/2000/svg" fill="none" viewBox="0 0 24 24" strokeWidth={1.5} stroke="currentColor" className="w-6 h-6 text-red-600">
                                    <path strokeLinecap="round" strokeLinejoin="round" d="M6 7.5V6.75A2.25 2.25 0 0 1 8.25 4.5h7.5A2.25 2.25 0 0 1 18 6.75V7.5M4.5 7.5h15m-1.5 0v10.125A2.625 2.625 0 0 1 15.375 20.25h-6.75A2.625 2.625 0 0 1 6 17.625V7.5m3 4.5v4.125m3-4.125v4.125" />
                                  </svg>
                                </button>
                                {assignment.status === 'archived' && (
                                  <button
                                    onClick={() => handleUnarchiveFacultyAssignment(assignment)}
                                    className="p-1 rounded hover:bg-green-100 group relative"
                                    title="Unarchive"
                                    disabled={termDetails.status === 'archived'}
                                  >
                                    <svg xmlns="http://www.w3.org/2000/svg" fill="none" viewBox="0 0 24 24" strokeWidth={1.5} stroke="currentColor" className="w-6 h-6 text-green-600">
                                      <path strokeLinecap="round" strokeLinejoin="round" d="M12 6v6m0 0v6m0-6h6m-6 0H6" />
                                    </svg>
                                  </button>
                                )}
                              </div>
                            </td>
                          </tr>
                        ))
                      )}
                    </tbody>
                  </table>
                  {filteredFacultyAssignments.length > 0 && (
                    <div className="flex justify-center items-center gap-2 mt-3">
                      <button className="px-2 py-1 rounded bg-gray-200 hover:bg-gray-300 text-xs" onClick={() => setFacultyAssignPage(p => Math.max(1, p - 1))} disabled={facultyAssignPage === 1}>{'<'}</button>
                      <span className="text-xs">Page {paginate(filteredFacultyAssignments, facultyAssignPage, ROWS_PER_PAGE).currentPage} of {paginate(filteredFacultyAssignments, facultyAssignPage, ROWS_PER_PAGE).totalPages}</span>
                      <button className="px-2 py-1 rounded bg-gray-200 hover:bg-gray-300 text-xs" onClick={() => setFacultyAssignPage(p => Math.min(paginate(filteredFacultyAssignments, facultyAssignPage, ROWS_PER_PAGE).totalPages, p + 1))} disabled={facultyAssignPage === paginate(filteredFacultyAssignments, facultyAssignPage, ROWS_PER_PAGE).totalPages}>{'>'}</button>
                    </div>
                  )}
                </div>
                
                {/* Faculty Assignment Preview Modal */}
                {facultyAssignmentPreviewModalOpen && (
                  <div className="fixed inset-0 bg-black bg-opacity-50 flex items-center justify-center z-50">
                    <div className="bg-white rounded-lg p-6 max-w-6xl w-full max-h-[90vh] overflow-auto">
                      <h3 className="text-xl font-semibold mb-4">Preview Faculty Assignments to Upload</h3>

                      <div className="mb-4">
                        <div className="bg-blue-50 border-l-4 border-blue-400 p-4 mb-4">
                          <div className="flex">
                            <div className="flex-shrink-0">
                              <svg className="h-5 w-5 text-blue-400" viewBox="0 0 20 20" fill="currentColor">
                                <path fillRule="evenodd" d="M18 10a8 8 0 1 1-16 0 8 8 0 0 1 16 0zm-7-4a1 1 0 1 1-2 0 1 1 0 0 1 2 0zM9 9a1 1 0 000 2v3a1 1 0 001 1h1a1 1 0 100-2v-3a1 1 0 00-1-1H9z" clipRule="evenodd" />
                              </svg>
                            </div>
                            <div className="ml-3">
                              <p className="text-sm text-blue-700">
                                {Object.values(facultyAssignmentValidationStatus).filter(v => v.valid).length} faculty assignment(s) are valid and will be uploaded.
                                {Object.values(facultyAssignmentValidationStatus).filter(v => !v.valid).length > 0 && (
                                  <span className="block mt-1">
                                    {Object.values(facultyAssignmentValidationStatus).filter(v => !v.valid).length} faculty assignment(s) have validation errors and will be skipped.
                                  </span>
                                )}
                              </p>
                            </div>
                          </div>
                        </div>
                      </div>

                      <div className="overflow-x-auto">
                        <table className="min-w-full bg-white border rounded-lg overflow-hidden text-sm">
                          <thead>
                            <tr className="bg-gray-100 text-left">
                              <th className="p-3 border">Faculty School ID</th>
                              <th className="p-3 border">Faculty Name</th>
                              <th className="p-3 border">Track Name</th>
                              <th className="p-3 border">Strand Name</th>
                              <th className="p-3 border">Section Name</th>
                              <th className="p-3 border">Grade Level</th>
                              <th className="p-3 border">Subject</th>
                              <th className="p-3 border">Status</th>
                            </tr>
                          </thead>
                          <tbody>
                            {facultyAssignmentPreviewData.map((assignment, index) => {
                              const isValid = facultyAssignmentValidationStatus[index]?.valid;
                              const message = facultyAssignmentValidationStatus[index]?.message;
                              return (
                                <tr key={index} className={!isValid ? 'bg-red-50' : ''}>
                                  <td className="p-3 border">{assignment.facultySchoolID || ''}</td>
                                  <td className="p-3 border">{assignment.facultyName || ''}</td>
                                  <td className="p-3 border">{assignment.trackName}</td>
                                  <td className="p-3 border">{assignment.strandName}</td>
                                  <td className="p-3 border">{assignment.sectionName}</td>
                                  <td className="p-3 border">{assignment.gradeLevel}</td>
                                  <td className="p-3 border">{assignment.subjectName}</td>
                                  <td className="p-3 border">
                                    <span className={`px-2 py-1 rounded text-xs ${isValid ? 'bg-green-100 text-green-800' : 'bg-red-100 text-red-800'}`}>
                                      {message}
                                    </span>
                                  </td>
                                </tr>
                              );
                            })}
                          </tbody>
                        </table>
                      </div>

                      <div className="mt-6 flex justify-end gap-3">
                        <button
                          onClick={() => {
                            setFacultyAssignmentPreviewModalOpen(false);
                            setFacultyAssignmentPreviewData([]);
                            setFacultyAssignmentValidationStatus({});
                            setFacultyError('');
                          }}
                          className="px-4 py-2 bg-gray-500 text-white rounded hover:bg-gray-600"
                        >
                          Cancel
                        </button>
                        <button
                          onClick={handleConfirmFacultyAssignmentUpload}
                          disabled={isFacultyAssignmentUploading || !facultyAssignmentPreviewData.some((_, index) => facultyAssignmentValidationStatus[index]?.valid)}
                          className={`px-4 py-2 bg-emerald-600 text-white rounded hover:bg-emerald-700 ${(!facultyAssignmentPreviewData.some((_, index) => facultyAssignmentValidationStatus[index]?.valid) || isFacultyAssignmentUploading)
                            ? 'opacity-50 cursor-not-allowed'
                            : ''
                            }`}
                        >
                          {isFacultyAssignmentUploading ? 'Uploading...' : `Upload ${Object.values(facultyAssignmentValidationStatus).filter(v => v.valid).length} Valid Faculty Assignment(s)`}
                        </button>
                      </div>
                    </div>
                  </div>
                )}
              </div>
            )}
            {/* STUDENTS TAB */}
            {activeTab === 'students' && (
              <div className="">
                {termDetails.status === 'archived' && (
                  <div className="mb-4 p-3 bg-yellow-100 text-yellow-800 rounded text-center font-semibold">
                    This term is archived. Editing is disabled.
                  </div>
                )}
                {/* Assign Enrolled Student Button */}
                <div className="flex justify-between items-center mt-5 mb-4">
                  <h4 className="text-2xl font-semibold mb-2">Student Assignments</h4>
                  <div className="flex justify-end">
                    <button
                      type="button"
                      className="w-full bg-emerald-600 text-white py-2 px-4 rounded-md hover:bg-emerald-700 focus:outline-none focus:ring-2 focus:ring-emerald-500 focus:ring-offset-2 mb-4"
                      onClick={() => {
                        setIsStudentModalOpen(true);
                        setIsStudentEditMode(false);
                        setEditingStudentAssignment(null);
                        setStudentFormData({ studentId: '', trackId: '', strandId: '', sectionIds: [], gradeLevel: '' });
                        setStudentSearchTerm('');
                      }}
                      disabled={termDetails.status === 'archived'}
                    >
                      Assign Enrolled Student
                    </button>
                  </div>
                </div>
                {/* Modal for Assign/Edit Student */}
                {isStudentModalOpen && (
                  <div className="fixed inset-0 z-50 flex items-center justify-center bg-black/30 ">
                    <div className="bg-white rounded-lg shadow-lg w-[1000px] max-w-lg p-6 relative">
                      <button
                        className="absolute top-2 right-2 text-gray-500 hover:text-gray-700 text-2xl"
                        onClick={() => {
                          setIsStudentModalOpen(false);
                          setIsStudentEditMode(false);
                          setEditingStudentAssignment(null);
                          setStudentFormData({ studentId: '', trackId: '', strandId: '', sectionIds: [], gradeLevel: '' });
                          setStudentSearchTerm('');
                        }}
                      >
                        &times;
                      </button>
                      <h3 className="text-xl font-semibold mb-4">{isStudentEditMode ? 'Edit Student Assignment' : 'Assign Enrolled Student'}</h3>
                      {studentError && <div className="bg-red-100 border border-red-400 text-red-700 px-4 py-3 rounded mb-4">{studentError}</div>}
                      {/* Excel Upload Section */}
                      <div className="mb-6 p-4 border rounded-lg bg-gray-50">
                        <h4 className="text-lg font-medium mb-3">Bulk Assign Enrolled Students</h4>
                        <div className="flex flex-col md:flex-row gap-4 items-end">
                          <div className="flex-1">
                            <label className="block text-sm font-medium text-gray-700 mb-1">
                              Upload Excel File
                            </label>
                            <input
                              type="file"
                              accept=".xlsx,.xls"
                              onChange={handleStudentAssignmentExcelFile}
                              className="w-full px-3 py-2 border border-gray-300 rounded-md focus:outline-none focus:ring-2 focus:ring-blue-500"
                              disabled={termDetails.status === 'archived'}
                            />
                          </div>
                          <button
                            onClick={downloadStudentAssignmentTemplate}
                            className="bg-[#00418B] text-white py-2 px-4 rounded-md hover:bg-[#003366] focus:outline-none focus:ring-2 focus:ring-[#00418B] focus:ring-offset-2"
                            disabled={termDetails.status === 'archived'}
                          >
                            Download Template
                          </button>
                        </div>
                      </div>
                      <div className="relative">
                        <div className="absolute inset-0 flex items-center">
                          <div className="w-full border-t border-gray-300"></div>
                        </div>
                        <div className="relative flex justify-center text-sm">
                          <span className="px-2 bg-white text-gray-500">Or assign manually</span>
                        </div>
                      </div>
                      <form
                        onSubmit={async (e) => {
                          if (isStudentEditMode) {
                            await handleUpdateStudentAssignment(e);
                          } else {
                            await handleAddStudentAssignment(e);
                          }
                          // Only close modal if no error
                          if (!studentError) {
                            setIsStudentModalOpen(false);
                            setIsStudentEditMode(false);
                            setEditingStudentAssignment(null);
                            setStudentFormData({ studentId: '', trackId: '', strandId: '', sectionIds: [], gradeLevel: '' });
                            setStudentSearchTerm('');
                          }
                        }}
                        className="space-y-4 mt-6"
                      >
                        <div className="grid grid-cols-2 gap-4">
                          <div>
                            <label htmlFor="studentManualId" className="block text-sm font-medium text-gray-700 mb-1">Student School ID</label>
                            <input
                              type="text"
                              id="studentManualId"
                              value={studentManualId}
                              onChange={handleSchoolIdChange}
                              className="w-full px-3 py-2 border border-gray-300 rounded-md focus:outline-none focus:ring-2 focus:ring-blue-500"
                              placeholder="YY-00000 or any ID"
                              disabled={termDetails.status === 'archived'}
                            />
                          </div>
                          <div className="relative">
                            <label htmlFor="studentSearch" className="block text-sm font-medium text-gray-700 mb-1">Student Name</label>
                            <input
                              type="text"
                              id="studentSearch"
                              name="studentSearch"
                              value={studentSearchTerm}
                              onChange={handleChangeStudentForm}
                              className="w-full px-3 py-2 border border-gray-300 rounded-md focus:outline-none focus:ring-2 focus:ring-blue-500"
                              placeholder="Type to search or enter a new name..."
                              required
                              disabled={termDetails.status === 'archived'}
                            />
                            {showStudentSuggestions && studentSearchResults.length > 0 && (
                              <ul className="absolute z-10 w-full bg-white border border-gray-300 rounded-md shadow-lg max-h-48 overflow-y-auto mt-1">
                                {studentSearchResults.map(student => (
                                  <li
                                    key={student._id}
                                    onClick={() => handleSelectStudent(student)}
                                    className="p-2 hover:bg-gray-100 cursor-pointer"
                                  >
                                    <div className="flex flex-col">
                                      <span className="font-medium">{student.firstname || student.firstName || 'Unknown'} {student.lastname || student.lastName || 'Student'}</span>
                                      <span className="text-sm text-gray-500">School ID: {student.schoolID}</span>
                                    </div>
                                  </li>
                                ))}
                              </ul>
                            )}
                          </div>
                          <div>
                            <label htmlFor="trackNameStudent" className="block text-sm font-medium text-gray-700 mb-1">Track Name</label>
                            <select
                              disabled={termDetails.status === 'archived'}
                              id="trackNameStudent"
                              name="trackId"
                              value={studentFormData.trackId}
                              onChange={handleChangeStudentForm}
                              className="w-full px-3 py-2 border border-gray-300 rounded-md focus:outline-none focus:ring-2 focus:ring-blue-500"
                              required
                            >
                              <option value="">Select a Track</option>
                              {filteredTracks.map(track => (
                                <option key={track._id} value={track._id}>
                                  {track.trackName}
                                </option>
                              ))}
                            </select>
                          </div>
                        </div>
                        <div className="grid grid-cols-2 gap-4">
                          <div>
                            <label htmlFor="strandNameStudent" className="block text-sm font-medium text-gray-700 mb-1">Strand Name</label>
                            <select
                              id="strandNameStudent"
                              name="strandId"
                              value={studentFormData.strandId}
                              onChange={handleChangeStudentForm}
                              className="w-full px-3 py-2 border border-gray-300 rounded-md focus:outline-none focus:ring-2 focus:ring-blue-500"
                              required
                              disabled={!studentFormData.trackId || termDetails.status === 'archived'}
                            >
                              <option value="">Select a Strand</option>
                              {[...new Map(filteredStrandsForStudent.map(strand => [strand.strandName, strand])).values()].map(strand => (
                                <option key={strand._id} value={strand._id}>
                                  {strand.strandName}
                                </option>
                              ))}
                            </select>
                          </div>
                          <div>
                            <label htmlFor="gradeLevelStudent" className="block text-sm font-medium text-gray-700 mb-1">Grade Level</label>
                            <select
                              disabled={termDetails.status === 'archived'}
                              id="gradeLevelStudent"
                              name="gradeLevel"
                              value={studentFormData.gradeLevel}
                              onChange={handleChangeStudentForm}
                              className="w-full px-3 py-2 border border-gray-300 rounded-md focus:outline-none focus:ring-2 focus:ring-blue-500"
                              required
                            >
                              <option value="">Select Grade Level</option>
                              <option value="Grade 11">Grade 11</option>
                              <option value="Grade 12">Grade 12</option>
                            </select>
                          </div>
                        </div>
                        <div className="grid grid-cols-2 gap-4">
                          <div>
                            <label htmlFor="sectionNameStudent" className="block text-sm font-medium text-gray-700 mb-1">Section</label>
                            <select
                              id="sectionNameStudent"
                              name="sectionIds"
                              value={studentFormData.sectionIds[0] || ''}
                              onChange={e => setStudentFormData({ ...studentFormData, sectionIds: [e.target.value] })}
                              className="w-full px-3 py-2 border border-gray-300 rounded-md focus:outline-none focus:ring-2 focus:ring-blue-500"
                              required
                              disabled={!studentFormData.strandId || !studentFormData.gradeLevel || termDetails.status === 'archived'}
                            >
                              <option value="">Select a Section</option>
                              {filteredSectionsForStudent.map(section => (
                                <option key={section._id} value={section._id}>
                                  {section.sectionName}
                                </option>
                              ))}
                            </select>
                          </div>
                        </div>
                        <div className="flex gap-2 mt-4">
                          <button
                            type="submit"
                            className={`flex-1 bg-emerald-600 text-white py-2 px-4 rounded-md hover:bg-emerald-700 focus:outline-none focus:ring-2 focus:ring-emerald-500 focus:ring-offset-2 ${termDetails.status === 'archived' ? 'opacity-50 cursor-not-allowed' : ''}`}
                            disabled={termDetails.status === 'archived'}
                          >
                            {isStudentEditMode ? 'Save Changes' : 'Assign Enrolled Student'}
                          </button>
                          {isStudentEditMode && (
                            <button
                              type="button"
                              onClick={() => {
                                setIsStudentEditMode(false);
                                setEditingStudentAssignment(null);
                                setStudentFormData({ studentId: '', trackId: '', strandId: '', sectionIds: [], gradeLevel: '' });
                                setStudentSearchTerm('');
                                setIsStudentModalOpen(false);
                              }}
                              className="flex-1 bg-gray-500 hover:bg-gray-600 text-white py-2 px-4 rounded-md"
                              disabled={termDetails.status === 'archived'}
                            >
                              Cancel Edit
                            </button>
                          )}
                        </div>
                      </form>
                    </div>
                  </div>
                )}
                
                {/* Student Assignment Preview Modal */}
                {studentPreviewModalOpen && (
                  <div className="fixed inset-0 bg-black bg-opacity-50 flex items-center justify-center z-50">
                    <div className="bg-white rounded-lg p-6 max-w-6xl w-full max-h-[90vh] overflow-auto">
                      <h3 className="text-xl font-semibold mb-4">Preview Student Assignments to Upload</h3>

                      <div className="mb-4">
                        <div className="bg-blue-50 border-l-4 border-blue-400 p-4 mb-4">
                          <div className="flex">
                            <div className="flex-shrink-0">
                              <svg className="h-5 w-5 text-blue-400" viewBox="0 0 20 20" fill="currentColor">
                                <path fillRule="evenodd" d="M18 10a8 8 0 1 1-16 0 8 8 0 0 1 16 0zm-7-4a1 1 0 1 1-2 0 1 1 0 0 1 2 0zM9 9a1 1 0 000 2v3a1 1 0 001 1h1a1 1 0 100-2v-3a1 1 0 00-1-1H9z" clipRule="evenodd" />
                              </svg>
                            </div>
                            <div className="ml-3">
                              <p className="text-sm text-blue-700">
                                {Object.values(studentValidationStatus).filter(v => v.valid).length} student assignment(s) are valid and will be uploaded.
                                {Object.values(studentValidationStatus).filter(v => !v.valid).length > 0 && (
                                  <span className="block mt-1">
                                    {Object.values(studentValidationStatus).filter(v => !v.valid).length} student assignment(s) have validation errors and will be skipped.
                                  </span>
                                )}
                              </p>
                            </div>
                          </div>
                        </div>
                      </div>

                      <div className="overflow-x-auto">
                        <table className="min-w-full bg-white border rounded-lg overflow-hidden text-sm">
                          <thead>
                            <tr className="bg-gray-100 text-left">
                              <th className="p-3 border">Student School ID</th>
                              <th className="p-3 border">Student Name</th>
                              <th className="p-3 border">Grade Level</th>
                              <th className="p-3 border">Track Name</th>
                              <th className="p-3 border">Strand Name</th>
                              <th className="p-3 border">Section Name</th>
                              <th className="p-3 border">Status</th>
                            </tr>
                          </thead>
                          <tbody>
                            {studentPreviewData.map((assignment, index) => {
                              const isValid = studentValidationStatus[index]?.valid;
                              const message = studentValidationStatus[index]?.message;
                              
                              // Extract data from both old and new formats
                              const studentSchoolID = assignment['student_no'] || assignment['Student School ID'] || '';
                              const studentName = assignment['first_name'] && assignment['last_name'] 
                                ? `${assignment['first_name']} ${assignment['last_name']}` 
                                : assignment['Student Name'] || '';
                              const gradeLevel = assignment['grade'] || assignment['Grade Level'] || '';
                              const trackName = assignment['Track Name'] || (assignment['strand'] === 'STEM' ? 'Academic Track' : 'TVL Track');
                              const strandName = assignment['strand'] || assignment['Strand Name'] || '';
                              const sectionName = assignment['section'] || assignment['Section Name'] || '';
                              
                              return (
                                <tr key={index} className={!isValid ? 'bg-red-50' : ''}>
                                  <td className="p-3 border">{studentSchoolID}</td>
                                  <td className="p-3 border">{studentName}</td>
                                  <td className="p-3 border">{gradeLevel}</td>
                                  <td className="p-3 border">{trackName}</td>
                                  <td className="p-3 border">{strandName}</td>
                                  <td className="p-3 border">{sectionName}</td>
                                  <td className="p-3 border">
                                    <span className={`px-2 py-1 rounded text-xs ${isValid ? 'bg-green-100 text-green-800' : 'bg-red-100 text-red-800'}`}>
                                      {message}
                                    </span>
                                  </td>
                                </tr>
                              );
                            })}
                          </tbody>
                        </table>
                      </div>

                      <div className="mt-6 flex justify-end gap-3">
                        <button
                          onClick={() => {
                            setStudentPreviewModalOpen(false);
                            setStudentPreviewData([]);
                            setStudentValidationStatus({});
                            setStudentExcelError('');
                          }}
                          className="px-4 py-2 bg-gray-500 text-white rounded hover:bg-gray-600"
                        >
                          Cancel
                        </button>
                        <button
                          onClick={handleConfirmStudentAssignmentUpload}
                          disabled={isStudentUploading || !studentPreviewData.some((_, index) => studentValidationStatus[index]?.valid)}
                          className={`px-4 py-2 bg-emerald-600 text-white rounded hover:bg-emerald-700 ${(!studentPreviewData.some((_, index) => studentValidationStatus[index]?.valid) || isStudentUploading)
                            ? 'opacity-50 cursor-not-allowed'
                            : ''
                            }`}
                        >
                          {isStudentUploading ? 'Uploading...' : `Upload ${Object.values(studentValidationStatus).filter(v => v.valid).length} Valid Student Assignment(s)`}
                        </button>
                      </div>
                    </div>
                  </div>
                )}
                
                {/* Student Assignments List */}
                <div className="mt-8">
                  <table className="min-w-full bg-white border rounded-lg overflow-hidden text-sm table-fixed">
                    <thead>
                      <tr className="bg-gray-100 text-left">
                        <th className="p-3 border">Student School ID</th>
                        <th className="p-3 border">Student Name</th>
                        <th className="p-3 border">Track Name</th>
                        <th className="p-3 border">Strand Name</th>
                        <th className="p-3 border">Grade Level</th>
                        <th className="p-3 border">Section</th>
                        <th className="p-3 border">Status</th>
                        <th className="p-3 border">Actions</th>
                      </tr>
                    </thead>
                    <tbody>
                      {filteredStudentAssignments.length === 0 ? (
                        <tr>
                          <td colSpan="8" className="p-3 border text-center text-gray-500">
                            No student assignments found.
                          </td>
                        </tr>
                      ) : (
                        paginate(filteredStudentAssignments, studentAssignPage, ROWS_PER_PAGE).slice.map((assignment) => {
                          const student = students.find(s => s._id === assignment.studentId);
                          return (
                            <tr key={assignment._id} className={student?.isArchived ? 'bg-red-50' : ''}>
                              <td className="p-3 border">{student?.schoolID || assignment.studentSchoolID || assignment.schoolID || ''}</td>
                              <td className="p-3 border">{assignment.studentName || 'Unknown'}</td>
                              <td className="p-3 border">{assignment.trackName}</td>
                              <td className="p-3 border">{assignment.strandName}</td>
                              <td className="p-3 border">{assignment.gradeLevel}</td>
                              <td className="p-3 border">{assignment.sectionName}</td>
                              <td className="p-3 border">
                                {assignment.status === 'archived' ? (
                                  <span className="px-2 py-1 rounded text-xs bg-red-100 text-red-800">Archived</span>
                                ) : isStudentApproved(assignment) ? (
                                  <span className="px-2 py-1 rounded text-xs bg-green-100 text-green-800">Active</span>
                                ) : (
                                  <span className="px-2 py-1 rounded text-xs bg-yellow-100 text-yellow-800">Pending Approval</span>
                                )}
                              </td>
                              <td className="p-3 border">
                                <div className="inline-flex space-x-2">
                                  <button
                                    onClick={termDetails.status === 'archived' ? undefined : () => handleEditStudentAssignment(assignment)}
                                    title="Edit"
                                    className="p-1 rounded hover:bg-yellow-100 group relative"
                                    disabled={termDetails.status === 'archived'}
                                  >
                                    <svg xmlns="http://www.w3.org/2000/svg" fill="none" viewBox="0 0 24 24" strokeWidth={1.5} stroke="currentColor" className="w-6 h-6 text-black">
                                      <path strokeLinecap="round" strokeLinejoin="round" d="M16.862 3.487a2.25 2.25 0 1 1 3.182 3.182L7.5 19.213l-4.182.455a.75.75 0 0 1-.826-.826l.455-4.182L16.862 3.487ZM19.5 6.75l-1.5-1.5" />
                                    </svg>
                                  </button>
                                  <button
                                    onClick={termDetails.status === 'archived' ? undefined : () => handleDeleteStudentAssignment(assignment)}
                                    className="p-1 rounded hover:bg-red-100 group relative"
                                    title="Delete"
                                    disabled={termDetails.status === 'archived'}
                                  >
                                    <svg xmlns="http://www.w3.org/2000/svg" fill="none" viewBox="0 0 24 24" strokeWidth={1.5} stroke="currentColor" className="w-6 h-6 text-red-600">
                                      <path strokeLinecap="round" strokeLinejoin="round" d="M6 7.5V6.75A2.25 2.25 0 0 1 8.25 4.5h7.5A2.25 2.25 0 0 1 18 6.75V7.5M4.5 7.5h15m-1.5 0v10.125A2.625 2.625 0 0 1 15.375 20.25h-6.75A2.625 2.625 0 0 1 6 17.625V7.5m3 4.5v4.125m3-4.125v4.125" />
                                    </svg>
                                  </button>
                                  {assignment.status === 'archived' && (
                                    <button
                                      onClick={() => handleUnarchiveStudentAssignment(assignment)}
                                      className="p-1 rounded hover:bg-green-100 group relative"
                                      title="Unarchive"
                                      disabled={termDetails.status === 'archived'}
                                    >
                                      <svg xmlns="http://www.w3.org/2000/svg" fill="none" viewBox="0 0 24 24" strokeWidth={1.5} stroke="currentColor" className="w-6 h-6 text-green-600">
                                        <path strokeLinecap="round" strokeLinejoin="round" d="M12 6v6m0 0v6m0-6h6m-6 0H6" />
                                      </svg>
                                    </button>
                                  )}
                                </div>
                              </td>
                            </tr>
                          );
                        })
                      )}
                    </tbody>
                  </table>
                  {filteredStudentAssignments.length > 0 && (
                    <div className="flex justify-center items-center gap-2 mt-3">
                      <button className="px-2 py-1 rounded bg-gray-200 hover:bg-gray-300 text-xs" onClick={() => setStudentAssignPage(p => Math.max(1, p - 1))} disabled={studentAssignPage === 1}>{'<'}</button>
                      <span className="text-xs">Page {paginate(filteredStudentAssignments, studentAssignPage, ROWS_PER_PAGE).currentPage} of {paginate(filteredStudentAssignments, studentAssignPage, ROWS_PER_PAGE).totalPages}</span>
                      <button className="px-2 py-1 rounded bg-gray-200 hover:bg-gray-300 text-xs" onClick={() => setStudentAssignPage(p => Math.min(paginate(filteredStudentAssignments, studentAssignPage, ROWS_PER_PAGE).totalPages, p + 1))} disabled={studentAssignPage === paginate(filteredStudentAssignments, studentAssignPage, ROWS_PER_PAGE).totalPages}>{'>'}</button>
                    </div>
                  )}
                </div>
              </div>
            )}
          
            
            
          </div>
        </div>
      </div>

      {/* Preview Modal */}
      {previewModalOpen && (
        <div className="fixed inset-0 bg-black bg-opacity-50 flex items-center justify-center z-50">
          <div className="bg-white rounded-lg p-6 max-w-4xl w-full max-h-[90vh] overflow-auto">
            <h3 className="text-xl font-semibold mb-4">Preview Tracks to Upload</h3>

            <div className="mb-4">
              <p className="text-sm text-gray-600">
                Please review the tracks below before confirming the upload. Invalid tracks will be skipped.
              </p>
            </div>

            <div className="overflow-x-auto">
              <table className="min-w-full bg-white border rounded-lg overflow-hidden text-sm">
                <thead>
                  <tr className="bg-gray-100 text-left">
                    <th className="p-3 border">Track Name</th>
                    <th className="p-3 border">School Year</th>
                    <th className="p-3 border">Term Name</th>
                    <th className="p-3 border">Status</th>
                  </tr>
                </thead>
                <tbody>
                  {previewTracks.map((track, index) => (
                    <tr key={index} className={validationStatus[index]?.valid ? '' : 'bg-red-50'}>
                      <td className="p-3 border">{track.trackName}</td>
                      <td className="p-3 border">{track.schoolYear}</td>
                      <td className="p-3 border">{track.termName}</td>
                      <td className="p-3 border">
                        <span className={`px-2 py-1 rounded text-sm ${validationStatus[index]?.valid
                          ? 'bg-green-100 text-green-800'
                          : 'bg-red-100 text-red-800'
                          }`}>
                          {validationStatus[index]?.message}
                        </span>
                      </td>
                    </tr>
                  ))}
                </tbody>
              </table>
            </div>

            <div className="mt-6 flex justify-end gap-3">
              <button
                onClick={() => {
                  setPreviewModalOpen(false);
                  setPreviewTracks([]);
                  setValidationStatus({});
                }}
                className="px-4 py-2 bg-gray-500 text-white rounded hover:bg-gray-600"
              >
                Cancel
              </button>
              <button
                onClick={handleConfirmUpload}
                disabled={isUploading || !previewTracks.some((_, index) => validationStatus[index]?.valid)}
                className={`px-4 py-2 bg-emerald-600 text-white rounded hover:bg-emerald-700 ${(!previewTracks.some((_, index) => validationStatus[index]?.valid) || isUploading)
                  ? 'opacity-50 cursor-not-allowed'
                  : ''
                  }`}
              >
                {isUploading ? 'Uploading...' : 'Confirm Upload'}
              </button>
            </div>
          </div>
        </div>
      )}
      {/* Import Term Data Modal */}
      {importModalOpen && (
        <div className="fixed inset-0 bg-black bg-opacity-50 flex items-center justify-center z-50 p-4">
          <div className="bg-white rounded-lg shadow-xl max-w-5xl w-full max-h-[90vh] overflow-hidden flex flex-col">
            <div className="p-6 border-b border-gray-200 flex justify-between items-center">
              <h3 className="text-2xl font-semibold">Import Term Data</h3>
              <button
                onClick={() => setImportModalOpen(false)}
                className="text-gray-500 hover:text-gray-700 text-3xl leading-none"
              >&times;</button>
            </div>

            <div className="p-6 overflow-y-auto flex-grow">
              {importError && <div className="bg-red-100 border border-red-400 text-red-700 px-4 py-3 rounded mb-4">{importError}</div>}
              {importLoading && <div className="text-blue-700 mb-4">Processing file... Please wait.</div>}

              <div className="mb-4 border-b border-gray-200">
                <nav className="flex -mb-px" aria-label="Tabs">
                  <button
                    onClick={() => setActiveImportTab('tracks')}
                    className={`whitespace-nowrap py-3 px-4 border-b-2 font-medium text-sm ${activeImportTab === 'tracks' ? 'border-blue-600 text-blue-600' : 'border-transparent text-gray-500 hover:text-gray-700 hover:border-gray-300'}`}
                  >
                    Tracks ({importPreviewData.tracks.length})
                  </button>
                  <button
                    onClick={() => setActiveImportTab('strands')}
                    className={`whitespace-nowrap py-3 px-4 border-b-2 font-medium text-sm ${activeImportTab === 'strands' ? 'border-blue-600 text-blue-600' : 'border-transparent text-gray-500 hover:text-gray-700 hover:border-gray-300'}`}
                  >
                    Strands ({importPreviewData.strands.length})
                  </button>
                  <button
                    onClick={() => setActiveImportTab('sections')}
                    className={`whitespace-nowrap py-3 px-4 border-b-2 font-medium text-sm ${activeImportTab === 'sections' ? 'border-blue-600 text-blue-600' : 'border-transparent text-gray-500 hover:text-gray-700 hover:border-gray-300'}`}
                  >
                    Sections ({importPreviewData.sections.length})
                  </button>
                  <button
                    onClick={() => setActiveImportTab('subjects')}
                    className={`whitespace-nowrap py-3 px-4 border-b-2 font-medium text-sm ${activeImportTab === 'subjects' ? 'border-blue-600 text-blue-600' : 'border-transparent text-gray-500 hover:text-gray-700 hover:border-gray-300'}`}
                  >
                    Subjects ({importPreviewData.subjects.length})
                  </button>
                  <button
                    onClick={() => setActiveImportTab('facultyAssignments')}
                    className={`whitespace-nowrap py-3 px-4 border-b-2 font-medium text-sm ${activeImportTab === 'facultyAssignments' ? 'border-blue-600 text-blue-600' : 'border-transparent text-gray-500 hover:text-gray-700 hover:border-gray-300'}`}
                  >
                    Faculty Assignments ({importPreviewData.facultyAssignments.length})
                  </button>
                  <button
                    onClick={() => setActiveImportTab('studentAssignments')}
                    className={`whitespace-nowrap py-3 px-4 border-b-2 font-medium text-sm ${activeImportTab === 'studentAssignments' ? 'border-blue-600 text-blue-600' : 'border-transparent text-gray-500 hover:text-gray-700 hover:border-gray-300'}`}
                  >
                    Student Assignments ({importPreviewData.studentAssignments.length})
                  </button>
                </nav>
              </div>

              {/* Tab Content */}
              {activeImportTab === 'tracks' && (
                <div>
                  <h4 className="text-lg font-medium mb-3">Tracks to Import</h4>
                  <p className="text-sm text-gray-600 mb-2">Valid: {importValidationStatus.tracks.filter(v => v.valid).length}, Invalid: {importValidationStatus.tracks.filter(v => !v.valid).length}</p>
                  <table className="min-w-full bg-white border rounded-lg overflow-hidden text-sm">
                    <thead>
                      <tr className="bg-gray-100 text-left">
                        <th className="p-2 border">Track Name</th>
                        <th className="p-2 border">Status</th>
                      </tr>
                    </thead>
                    <tbody>
                      {importPreviewData.tracks.map((track, index) => (
                        <tr key={index} className={importValidationStatus.tracks[index]?.valid ? 'bg-white' : 'bg-red-50'}>
                          <td className="p-2 border">{track.trackName}</td>
                          <td className="p-2 border flex items-center gap-1">
                            {importValidationStatus.tracks[index]?.valid ? (
                              <span className="text-green-600">✓ Valid</span>
                            ) : (
                              <span className="text-red-600">X {importValidationStatus.tracks[index]?.message}</span>
                            )}
                          </td>
                        </tr>
                      ))}
                      {importPreviewData.tracks.length === 0 && (
                        <tr><td colSpan="2" className="p-2 text-center text-gray-500">No tracks found in the Excel file.</td></tr>
                      )}
                    </tbody>
                  </table>
                </div>
              )}

              {activeImportTab === 'strands' && (
                <div>
                  <h4 className="text-lg font-medium mb-3">Strands to Import</h4>
                  <p className="text-sm text-gray-600 mb-2">Valid: {importValidationStatus.strands.filter(v => v.valid).length}, Invalid: {importValidationStatus.strands.filter(v => !v.valid).length}</p>
                  <table className="min-w-full bg-white border rounded-lg overflow-hidden text-sm">
                    <thead>
                      <tr className="bg-gray-100 text-left">
                        <th className="p-2 border">Track Name</th>
                        <th className="p-2 border">Strand Name</th>
                        <th className="p-2 border">Status</th>
                      </tr>
                    </thead>
                    <tbody>
                      {importPreviewData.strands.map((strand, index) => (
                        <tr key={index} className={importValidationStatus.strands[index]?.valid ? 'bg-white' : 'bg-red-50'}>
                          <td className="p-2 border">{strand.trackName}</td>
                          <td className="p-2 border">{strand.strandName}</td>
                          <td className="p-2 border flex items-center gap-1">
                            {importValidationStatus.strands[index]?.valid ? (
                              <span className="text-green-600">✓ Valid</span>
                            ) : (
                              <span className="text-red-600">X {importValidationStatus.strands[index]?.message}</span>
                            )}
                          </td>
                        </tr>
                      ))}
                      {importPreviewData.strands.length === 0 && (
                        <tr><td colSpan="3" className="p-2 text-center text-gray-500">No strands found in the Excel file.</td></tr>
                      )}
                    </tbody>
                  </table>
                </div>
              )}

              {activeImportTab === 'sections' && (
                <div>
                  <h4 className="text-lg font-medium mb-3">Sections to Import</h4>
                  <p className="text-sm text-gray-600 mb-2">Valid: {importValidationStatus.sections.filter(v => v.valid).length}, Invalid: {importValidationStatus.sections.filter(v => !v.valid).length}</p>
                  <table className="min-w-full bg-white border rounded-lg overflow-hidden text-sm">
                    <thead>
                      <tr className="bg-gray-100 text-left">
                        <th className="p-2 border">Track Name</th>
                        <th className="p-2 border">Strand Name</th>
                        <th className="p-2 border">Section Name</th>
                        <th className="p-2 border">Grade Level</th>
                        <th className="p-2 border">Status</th>
                      </tr>
                    </thead>
                    <tbody>
                      {importPreviewData.sections.map((section, index) => (
                        <tr key={index} className={importValidationStatus.sections[index]?.valid ? 'bg-white' : 'bg-red-50'}>
                          <td className="p-2 border">{section.trackName}</td>
                          <td className="p-2 border">{section.strandName}</td>
                          <td className="p-2 border">{section.sectionName}</td>
                          <td className="p-2 border">{section.gradeLevel}</td>
                          <td className="p-2 border flex items-center gap-1">
                            {importValidationStatus.sections[index]?.valid ? (
                              <span className="text-green-600">✓ Valid</span>
                            ) : (
                              <span className="text-red-600">X {importValidationStatus.sections[index]?.message}</span>
                            )}
                          </td>
                        </tr>
                      ))}
                      {importPreviewData.sections.length === 0 && (
                        <tr><td colSpan="5" className="p-2 text-center text-gray-500">No sections found in the Excel file.</td></tr>
                      )}
                    </tbody>
                  </table>
                </div>
              )}

              {activeImportTab === 'subjects' && (
                <div>
                  <h4 className="text-lg font-medium mb-3">Subjects to Import</h4>
                  <p className="text-sm text-gray-600 mb-2">Valid: {importValidationStatus.subjects.filter(v => v.valid).length}, Invalid: {importValidationStatus.subjects.filter(v => !v.valid).length}</p>
                  <table className="min-w-full bg-white border rounded-lg overflow-hidden text-sm">
                    <thead>
                      <tr className="bg-gray-100 text-left">
                        <th className="p-2 border">Track Name</th>
                        <th className="p-2 border">Strand Name</th>
                        <th className="p-2 border">Grade Level</th>
                        <th className="p-2 border">Subject Name</th>
                        <th className="p-2 border">Status</th>
                      </tr>
                    </thead>
                    <tbody>
                      {importPreviewData.subjects.map((subject, index) => (
                        <tr key={index} className={importValidationStatus.subjects[index]?.valid ? 'bg-white' : 'bg-red-50'}>
                          <td className="p-2 border">{subject.trackName}</td>
                          <td className="p-2 border">{subject.strandName}</td>
                          <td className="p-2 border">{subject.gradeLevel}</td>
                          <td className="p-2 border">{subject.subjectName}</td>
                          <td className="p-2 border flex items-center gap-1">
                            {importValidationStatus.subjects[index]?.valid ? (
                              <span className="text-green-600">✓ Valid</span>
                            ) : (
                              <span className="text-red-600">X {importValidationStatus.subjects[index]?.message}</span>
                            )}
                          </td>
                        </tr>
                      ))}
                      {importPreviewData.subjects.length === 0 && (
                        <tr><td colSpan="5" className="p-2 text-center text-gray-500">No subjects found in the Excel file.</td></tr>
                      )}
                    </tbody>
                  </table>
                </div>
              )}

              {activeImportTab === 'facultyAssignments' && (
                <div>
                  <h4 className="text-lg font-medium mb-3">Faculty Assignments to Import</h4>
                  <p className="text-sm text-gray-600 mb-2">Valid: {importValidationStatus.facultyAssignments.filter(v => v.valid).length}, Invalid: {importValidationStatus.facultyAssignments.filter(v => !v.valid).length}</p>
                  <table className="min-w-full bg-white border rounded-lg overflow-hidden text-sm">
                    <thead>
                      <tr className="bg-gray-100 text-left">
                        <th className="p-2 border">Faculty School ID</th>
                        <th className="p-2 border">Faculty Name</th>
                        <th className="p-2 border">Track Name</th>
                        <th className="p-2 border">Strand Name</th>
                        <th className="p-2 border">Section Name</th>
                        <th className="p-2 border">Grade Level</th>
                        <th className="p-2 border">Subject</th>
                        <th className="p-2 border">Status</th>
                      </tr>
                    </thead>
                    <tbody>
                      {importPreviewData.facultyAssignments.map((assignment, index) => (
                        <tr key={index} className={importValidationStatus.facultyAssignments[index]?.valid ? 'bg-white' : 'bg-red-50'}>
                          <td className="p-2 border">{assignment.facultySchoolID || ''}</td>
                          <td className="p-2 border">{assignment.facultyName}</td>
                          <td className="p-2 border">{assignment.trackName}</td>
                          <td className="p-2 border">{assignment.strandName}</td>
                          <td className="p-2 border">{assignment.sectionName}</td>
                          <td className="p-2 border">{assignment.gradeLevel}</td>
                          <td className="p-2 border">{assignment.subjectName}</td>
                          <td className="p-2 border">{assignment.status}</td>
                        </tr>
                      ))}
                      {importPreviewData.facultyAssignments.length === 0 && (
                        <tr><td colSpan="8" className="p-2 text-center text-gray-500">No faculty assignments found in the Excel file.</td></tr>
                      )}
                    </tbody>
                  </table>
                </div>
              )}

              {activeImportTab === 'studentAssignments' && (
                <div>
                  <h4 className="text-lg font-medium mb-3">Student Assignments to Import</h4>
                  <p className="text-sm text-gray-600 mb-2">Valid: {importValidationStatus.studentAssignments.filter(v => v.valid).length}, Invalid: {importValidationStatus.studentAssignments.filter(v => !v.valid).length}</p>
                  <table className="min-w-full bg-white border rounded-lg overflow-hidden text-sm">
                    <thead>
                      <tr className="bg-gray-100 text-left">
                        <th className="p-2 border">Student School ID</th>
                        <th className="p-2 border">Student Name</th>
                        <th className="p-2 border">Track Name</th>
                        <th className="p-2 border">Strand Name</th>
                        <th className="p-2 border">Section Name</th>
                        <th className="p-2 border">Grade Level</th>
                        <th className="p-2 border">Status</th>
                      </tr>
                    </thead>
                    <tbody>
                      {importPreviewData.studentAssignments.map((assignment, index) => (
                        <tr key={index} className={importValidationStatus.studentAssignments[index]?.valid ? 'bg-white' : 'bg-red-50'}>
                          <td className="p-2 border">{assignment.studentSchoolID || ''}</td>
                          <td className="p-2 border">{assignment.studentName}</td>
                          <td className="p-2 border">{assignment.trackName}</td>
                          <td className="p-2 border">{assignment.strandName}</td>
                          <td className="p-2 border">{assignment.sectionName}</td>
                          <td className="p-2 border">{assignment.gradeLevel}</td>
                          <td className="p-2 border flex items-center gap-1">
                            {importValidationStatus.studentAssignments[index]?.valid ? (
                              <span className="text-green-600">✓ Valid</span>
                            ) : (
                              <span className="text-red-600">X {importValidationStatus.studentAssignments[index]?.message}</span>
                            )}
                          </td>
                        </tr>
                      ))}
                      {importPreviewData.studentAssignments.length === 0 && (
                        <tr><td colSpan="6" className="p-2 text-center text-gray-500">No student assignments found in the Excel file.</td></tr>
                      )}
                    </tbody>
                  </table>
                </div>
              )}

            </div>

            <div className="p-6 border-t border-gray-200 flex justify-end gap-3">
              <button
                onClick={() => setImportModalOpen(false)}
                className="bg-gray-300 text-gray-800 py-2 px-4 rounded-md hover:bg-gray-400 focus:outline-none focus:ring-2 focus:ring-gray-300 focus:ring-offset-2"
              >
                Cancel
              </button>
              <button
                onClick={prepareValidationResults}
                className="bg-green-600 text-white py-2 px-4 rounded-md hover:bg-green-700 focus:outline-none focus:ring-2 focus:ring-green-500 focus:ring-offset-2 mr-2"
              >
                View Validation Results
              </button>
              <button
                onClick={handleConfirmImportUpload}
                disabled={importLoading}
                className="bg-blue-600 text-white py-2 px-4 rounded-md hover:bg-blue-700 focus:outline-none focus:ring-2 focus:ring-blue-500 focus:ring-offset-2 disabled:opacity-50 disabled:cursor-not-allowed"
              >
                {importLoading ? 'Importing...' : 'Import Valid Data'}
              </button>
            </div>
          </div>
        </div>
      )}
      {/* Validation Results Modal */}
      {validationModalOpen && (
        <div className="fixed inset-0 bg-black bg-opacity-50 flex items-center justify-center z-50">
          <div className="bg-white rounded-lg shadow-xl max-w-4xl w-full mx-4 max-h-[90vh] overflow-y-auto">
            <div className="p-6 border-b border-gray-200">
              <h2 className="text-2xl font-bold text-gray-900">Validation Results</h2>
              <p className="text-gray-600 mt-2">Review the validation status of your import data</p>
            </div>
            
            <div className="p-6 space-y-6">
              {/* Tracks */}
              <div className="border rounded-lg p-4">
                <h3 className="text-lg font-semibold text-gray-900 mb-3">
                  Tracks ({validationResults.tracks.valid + validationResults.tracks.invalid})
                  <span className="ml-2 text-sm font-normal">
                    <span className="text-green-600">✓ {validationResults.tracks.valid} Valid</span>
                    {validationResults.tracks.invalid > 0 && (
                      <span className="text-red-600 ml-2">✗ {validationResults.tracks.invalid} Invalid</span>
                    )}
                  </span>
                </h3>
                <div className="space-y-2">
                  {validationResults.tracks.details.map((item, index) => (
                    <div key={index} className={`flex justify-between items-center p-2 rounded ${
                      item.status === 'valid' ? 'bg-green-50 text-green-800' : 'bg-red-50 text-red-800'
                    }`}>
                      <span className="font-medium">{item.name}</span>
                      <span className="text-sm">{item.message}</span>
                    </div>
                  ))}
                </div>
              </div>

              {/* Strands */}
              <div className="border rounded-lg p-4">
                <h3 className="text-lg font-semibold text-gray-900 mb-3">
                  Strands ({validationResults.strands.valid + validationResults.strands.invalid})
                  <span className="ml-2 text-sm font-normal">
                    <span className="text-green-600">✓ {validationResults.strands.valid} Valid</span>
                    {validationResults.strands.invalid > 0 && (
                      <span className="text-red-600 ml-2">✗ {validationResults.strands.invalid} Invalid</span>
                    )}
                  </span>
                </h3>
                <div className="space-y-2">
                  {validationResults.strands.details.map((item, index) => (
                    <div key={index} className={`flex justify-between items-center p-2 rounded ${
                      item.status === 'valid' ? 'bg-green-50 text-green-800' : 'bg-red-50 text-red-800'
                    }`}>
                      <span className="font-medium">{item.name}</span>
                      <span className="text-sm">{item.message}</span>
                    </div>
                  ))}
                </div>
              </div>

              {/* Sections */}
              <div className="border rounded-lg p-4">
                <h3 className="text-lg font-semibold text-gray-900 mb-3">
                  Sections ({validationResults.sections.valid + validationResults.sections.invalid})
                  <span className="ml-2 text-sm font-normal">
                    <span className="text-green-600">✓ {validationResults.sections.valid} Valid</span>
                    {validationResults.sections.invalid > 0 && (
                      <span className="text-red-600 ml-2">✗ {validationResults.sections.invalid} Invalid</span>
                    )}
                  </span>
                </h3>
                <div className="space-y-2">
                  {validationResults.sections.details.map((item, index) => (
                    <div key={index} className={`flex justify-between items-center p-2 rounded ${
                      item.status === 'valid' ? 'bg-green-50 text-green-800' : 'bg-red-50 text-red-800'
                    }`}>
                      <span className="font-medium">{item.name}</span>
                      <span className="text-sm">{item.message}</span>
                    </div>
                  ))}
                </div>
              </div>

              {/* Subjects */}
              <div className="border rounded-lg p-4">
                <h3 className="text-lg font-semibold text-gray-900 mb-3">
                  Subjects ({validationResults.subjects.valid + validationResults.subjects.invalid})
                  <span className="ml-2 text-sm font-normal">
                    <span className="text-green-600">✓ {validationResults.subjects.valid} Valid</span>
                    {validationResults.subjects.invalid > 0 && (
                      <span className="text-red-600 ml-2">✗ {validationResults.subjects.invalid} Invalid</span>
                    )}
                  </span>
                </h3>
                <div className="space-y-2">
                  {validationResults.subjects.details.map((item, index) => (
                    <div key={index} className={`flex justify-between items-center p-2 rounded ${
                      item.status === 'valid' ? 'bg-green-50 text-green-800' : 'bg-red-50 text-red-800'
                    }`}>
                      <span className="font-medium">{item.name}</span>
                      <span className="text-sm">{item.message}</span>
                    </div>
                  ))}
                </div>
              </div>

              {/* Faculty Assignments */}
              <div className="border rounded-lg p-4">
                <h3 className="text-lg font-semibold text-gray-900 mb-3">
                  Faculty Assignments ({validationResults.facultyAssignments.valid + validationResults.facultyAssignments.invalid})
                  <span className="ml-2 text-sm font-normal">
                    <span className="text-green-600">✓ {validationResults.facultyAssignments.valid} Valid</span>
                    {validationResults.facultyAssignments.invalid > 0 && (
                      <span className="text-red-600 ml-2">✗ {validationResults.facultyAssignments.invalid} Invalid</span>
                    )}
                  </span>
                </h3>
                <div className="space-y-2">
                  {validationResults.facultyAssignments.details.map((item, index) => (
                    <div key={index} className={`flex justify-between items-center p-2 rounded ${
                      item.status === 'valid' ? 'bg-green-50 text-green-800' : 'bg-red-800 text-white'
                    }`}>
                      <span className="font-medium">{item.name}</span>
                      <span className="text-sm">{item.message}</span>
                    </div>
                  ))}
                </div>
              </div>

              {/* Student Assignments */}
              <div className="border rounded-lg p-4">
                <h3 className="text-lg font-semibold text-gray-900 mb-3">
                  Student Assignments ({validationResults.studentAssignments.valid + validationResults.studentAssignments.invalid})
                  <span className="ml-2 text-sm font-normal">
                    <span className="text-green-600">✓ {validationResults.studentAssignments.valid} Valid</span>
                    {validationResults.studentAssignments.invalid > 0 && (
                      <span className="text-red-600 ml-2">✗ {validationResults.studentAssignments.invalid} Invalid</span>
                    )}
                  </span>
                </h3>
                <div className="space-y-2">
                  {validationResults.studentAssignments.details.map((item, index) => (
                    <div key={index} className={`flex justify-between items-center p-2 rounded ${
                      item.status === 'valid' ? 'bg-green-50 text-green-800' : 'bg-red-50 text-red-800'
                    }`}>
                      <span className="font-medium">{item.name}</span>
                      <span className="text-sm">{item.message}</span>
                    </div>
                  ))}
                </div>
              </div>
            </div>

            <div className="p-6 border-t border-gray-200 flex justify-end">
              <button
                onClick={() => setValidationModalOpen(false)}
                className="bg-gray-600 text-white py-2 px-4 rounded-md hover:bg-gray-700 focus:outline-none focus:ring-2 focus:ring-gray-500 focus:ring-offset-2"
              >
                Close
              </button>
            </div>
          </div>
        </div>
      )}
    </div>
  );
}

// --- VALIDATION FUNCTIONS FOR IMPORT ---
// This function will orchestrate the validation of all sheets
const validateImportData = async (data, existingData, termDetails) => {
  const validationResults = {};

  validationResults.tracks = await validateTracksImport(data.tracks, existingData.tracks, termDetails);
  validationResults.strands = await validateStrandsImport(data.strands, existingData.strands, termDetails);
  validationResults.sections = await validateSectionsImport(data.sections, existingData.sections, termDetails);
  validationResults.subjects = await validateSubjectsImport(data.subjects, existingData.subjects, termDetails);
  validationResults.facultyAssignments = await validateFacultyAssignmentsImport(data.facultyAssignments, existingData.facultyAssignments, existingData.faculties, existingData.tracks, existingData.strands, existingData.sections, existingData.subjects, termDetails);
  validationResults.studentAssignments = await validateStudentAssignmentsImport(data.studentAssignments, existingData.studentAssignments, existingData.students, existingData.tracks, existingData.strands, existingData.sections, termDetails);

  return validationResults;
};
// Individual validation functions (stubs for now, will implement logic later)
const validateTracksImport = async (tracksToValidate, existingTracks, termDetails) => {
  const results = [];
  // Check for duplicates within the imported data AND against existing data
  const importedTrackNames = new Set();
  const existingTrackNames = new Set(existingTracks.map(t => t.trackName.toLowerCase()));
  
  for (const track of tracksToValidate) {
    if (!track.trackName || track.trackName.trim() === '') {
      results.push({ valid: false, message: 'Missing Track Name' });
      continue;
    }
    
    // Check for duplicates within the imported data
    if (importedTrackNames.has(track.trackName.toLowerCase())) {
      results.push({ valid: false, message: 'Duplicate track name in import' });
      continue;
    }
    
    // Check if track already exists in the current term
    if (existingTrackNames.has(track.trackName.toLowerCase())) {
      results.push({ valid: false, message: `Track '${track.trackName}' already exists in current term` });
      continue;
    }
    
    importedTrackNames.add(track.trackName.toLowerCase());
    results.push({ valid: true });
  }
  return results;
};

const validateStrandsImport = async (strandsToValidate, existingStrands, termDetails) => {
  const results = [];
  // Check for duplicates within the imported data AND against existing data
  const importedStrandCombos = new Set();
  const existingStrandCombos = new Set(existingStrands.map(s => `${s.trackName.toLowerCase()}-${s.strandName.toLowerCase()}`));
  
  for (const strand of strandsToValidate) {
    if (!strand.trackName || strand.trackName.trim() === '' || !strand.strandName || strand.strandName.trim() === '') {
      results.push({ valid: false, message: 'Missing Track Name or Strand Name' });
      continue;
    }
    
    const combo = `${strand.trackName.toLowerCase()}-${strand.strandName.toLowerCase()}`;
    // Check for duplicates within the imported data
    if (importedStrandCombos.has(combo)) {
      results.push({ valid: false, message: 'Duplicate strand in import' });
      continue;
    }
    
    // Check if strand already exists in the current term
    if (existingStrandCombos.has(combo)) {
      results.push({ valid: false, message: `Strand '${strand.strandName}' already exists in track '${strand.trackName}'` });
      continue;
    }
    
    importedStrandCombos.add(combo);
    results.push({ valid: true });
  }
  return results;
};

const validateSectionsImport = async (sectionsToValidate, existingSections, termDetails) => {
  const results = [];
  // Check for duplicates within the imported data AND against existing data
  const importedSectionCombos = new Set();
  const existingSectionCombos = new Set(existingSections.map(s => `${s.trackName.toLowerCase()}-${s.strandName.toLowerCase()}-${s.sectionName.toLowerCase()}-${s.gradeLevel.toLowerCase()}`));
  
  for (const section of sectionsToValidate) {
    if (!section.trackName || section.trackName.trim() === '' || !section.strandName || section.strandName.trim() === '' || !section.sectionName || section.sectionName.trim() === '' || !section.gradeLevel || section.gradeLevel.trim() === '') {
      results.push({ valid: false, message: 'Missing required fields' });
      continue;
    }
    
    const combo = `${section.trackName.toLowerCase()}-${section.strandName.toLowerCase()}-${section.sectionName.toLowerCase()}-${section.gradeLevel.toLowerCase()}`;
    // Check for duplicates within the imported data
    if (importedSectionCombos.has(combo)) {
      results.push({ valid: false, message: 'Duplicate section in import' });
      continue;
    }
    
    // Check if section already exists in the current term
    if (existingSectionCombos.has(combo)) {
      results.push({ valid: false, message: `Section '${section.sectionName}' already exists in track '${section.trackName}' strand '${section.strandName}' grade '${section.gradeLevel}'` });
      continue;
    }
    
    importedSectionCombos.add(combo);
    results.push({ valid: true });
  }
  return results;
};

const validateSubjectsImport = async (subjectsToValidate, existingSubjects, termDetails) => {
  const results = [];
  // Check for duplicates within the imported data AND against existing data
  const importedSubjectCombos = new Set();
  const existingSubjectCombos = new Set(existingSubjects.map(s => `${s.trackName.toLowerCase()}-${s.strandName.toLowerCase()}-${s.gradeLevel.toLowerCase()}-${s.subjectName.toLowerCase()}`));
  
  for (const subject of subjectsToValidate) {
    if (!subject.trackName || subject.trackName.trim() === '' || !subject.strandName || subject.strandName.trim() === '' || !subject.gradeLevel || subject.gradeLevel.trim() === '' || !subject.subjectName || subject.subjectName.trim() === '') {
      results.push({ valid: false, message: 'Missing required fields' });
      continue;
    }
    
    const combo = `${subject.trackName.toLowerCase()}-${subject.strandName.toLowerCase()}-${subject.gradeLevel.toLowerCase()}-${subject.subjectName.toLowerCase()}`;
    // Check for duplicates within the imported data
    if (importedSubjectCombos.has(combo)) {
      results.push({ valid: false, message: 'Duplicate subject in import' });
      continue;
    }
    
    // Check if subject already exists in the current term
    if (existingSubjectCombos.has(combo)) {
      results.push({ valid: false, message: `Subject '${subject.subjectName}' already exists in track '${subject.trackName}' strand '${subject.strandName}' grade '${subject.gradeLevel}'` });
      continue;
    }
    
    importedSubjectCombos.add(combo);
    results.push({ valid: true });
  }
  return results;
};

const validateFacultyAssignmentsImport = async (assignmentsToValidate, existingAssignments, allFaculties, allTracks, allStrands, allSections, allSubjects, termDetails) => {
  const results = [];
  const activeAssignments = existingAssignments.filter(a => a.status === 'active' && a.schoolYear === termDetails.schoolYear && a.termName === termDetails.termName);
  const activeFaculties = allFaculties.filter(f => !f.isArchived);
  // Don't check for existing tracks/strands/sections/subjects since they'll be created during import

  for (const assignment of assignmentsToValidate) {
    if (!assignment.facultySchoolID || !assignment.facultyName || !assignment.trackName || !assignment.strandName || !assignment.sectionName || !assignment.gradeLevel || !assignment.subjectName) {
      results.push({ valid: false, message: 'Missing required fields' });
      continue;
    }

    // Check faculty school ID format
    if (!validateFacultySchoolIDFormat(assignment.facultySchoolID)) {
      results.push({ valid: false, message: `Invalid Faculty School ID format "${assignment.facultySchoolID}". Faculty School ID must be in format F000 (e.g., F001, F123)` });
      continue;
    }

    // Check if faculty exists (search by school ID)
    const faculty = activeFaculties.find(f => f.schoolID === assignment.facultySchoolID && f.role === 'faculty');
    if (!faculty) {
      results.push({ valid: false, message: `Faculty with School ID '${assignment.facultySchoolID}' not found` });
      continue;
    }

    // Verify that the name matches the school ID
    const expectedName = `${faculty.firstname} ${faculty.lastname}`.toLowerCase();
    const providedName = assignment.facultyName.toLowerCase();
    if (expectedName !== providedName) {
      results.push({ valid: false, message: `Faculty Name "${assignment.facultyName}" does not match School ID "${assignment.facultySchoolID}". Expected: "${faculty.firstname} ${faculty.lastname}"` });
      continue;
    }

    // Don't check if track/strand/section/subject exist since they'll be created during import

    // Check for duplicate assignment
    const exists = activeAssignments.some(ea =>
      ea.facultyId === faculty._id &&
      ea.trackName.toLowerCase() === assignment.trackName.toLowerCase() &&
      ea.strandName.toLowerCase() === assignment.strandName.toLowerCase() &&
      ea.sectionName.toLowerCase() === assignment.sectionName.toLowerCase()
    );
    if (exists) {
      results.push({ valid: false, message: 'Assignment already exists' });
      continue;
    }

    // Check for subject-section conflicts (NEW VALIDATION)
    const conflictingAssignment = activeAssignments.find(ea => 
      ea.subjectName.toLowerCase() === assignment.subjectName.toLowerCase() &&
      ea.sectionName.toLowerCase() === assignment.sectionName.toLowerCase() &&
      ea.facultyId !== faculty._id &&
      ea.status === 'active'
    );
    
    if (conflictingAssignment) {
      results.push({ valid: false, message: `Subject "${assignment.subjectName}" in Section "${assignment.sectionName}" is already assigned to another faculty` });
    } else {
      results.push({ valid: true, facultyId: faculty._id });
    }
  }
  return results;
};
const validateStudentAssignmentsImport = async (assignmentsToValidate, existingAssignments, allStudents, allTracks, allStrands, allSections, termDetails) => {
  const results = [];
  const activeAssignments = existingAssignments.filter(a => a.status === 'active' && a.schoolYear === termDetails.schoolYear && a.termName === termDetails.termName);
  const activeStudents = allStudents.filter(s => !s.isArchived);
  // Don't check for existing tracks/strands/sections since they'll be created during import

  for (const assignment of assignmentsToValidate) {
    if (!assignment.studentSchoolID || !assignment.studentName || !assignment.trackName || !assignment.strandName || !assignment.sectionName || !assignment.gradeLevel) {
      results.push({ valid: false, message: 'Missing required fields' });
      continue;
    }

    // Check student school ID format
    if (!validateStudentSchoolIDFormat(assignment.studentSchoolID)) {
      results.push({ valid: false, message: `Invalid Student School ID format "${assignment.studentSchoolID}". Student School ID must be in format xx-xxxxx (e.g., 25-00017, 22-00014)` });
      continue;
    }

    // For enrollment data, allow freely adding students without checking if they exist in the system
    // This allows adding students from enrollment even if they don't have accounts yet
    const student = activeStudents.find(s => s.schoolID === assignment.studentSchoolID && s.role === 'students');
    if (student) {
      // If student exists, verify that the name matches the school ID
      const expectedName = `${student.firstname} ${student.lastname}`.toLowerCase();
      const providedName = assignment.studentName.toLowerCase();
      if (expectedName !== providedName) {
        console.log(`Name mismatch for existing student - will create new entry for "${assignment.studentName}"`);
      }
    } else {
      // Student doesn't exist in system - this is allowed for enrollment data
      console.log(`Student with School ID '${assignment.studentSchoolID}' not found - will be created as new student`);
    }

    // Don't check if track/strand/section exist since they'll be created during import

    // Check for duplicate assignment (only if student exists)
    if (student) {
      const exists = activeAssignments.some(ea =>
        ea.studentId === student._id &&
        ea.trackName.toLowerCase() === assignment.trackName.toLowerCase() &&
        ea.strandName.toLowerCase() === assignment.strandName.toLowerCase() &&
        ea.sectionName.toLowerCase() === assignment.sectionName.toLowerCase()
      );
      if (exists) {
        results.push({ valid: false, message: 'Assignment already exists' });
        continue;
      }
    }
    
    results.push({ valid: true, studentId: student ? student._id : null });
  }
  return results;
};<|MERGE_RESOLUTION|>--- conflicted
+++ resolved
@@ -3,11 +3,7 @@
 import Admin_Navbar from './Admin_Navbar';
 import ProfileMenu from '../ProfileMenu';
 
-<<<<<<< HEAD
 const API_BASE = import.meta.env.VITE_API_BASE || "http://localhost:5000";
-=======
-const API_BASE = "http://localhost:5000";
->>>>>>> 532d41fb
 
 // Import icons
 import editIcon from "../../assets/editing.png";
@@ -3976,11 +3972,8 @@
             gradeLevel: assignment.gradeLevel,
             subjectName: assignment.subjectName,
             termId: termDetails._id,
-<<<<<<< HEAD
             schoolYear: termDetails.schoolYear,
             termName: termDetails.termName,
-=======
->>>>>>> 532d41fb
             quarterName: quarterData ? quarterData.quarterName : undefined
           })
         });
@@ -5766,20 +5759,9 @@
         try {
           // Find student by school ID
           const student = students.find(s => s.schoolID === assignment.studentSchoolID);
-          if (!student) {
-            skippedCount++;
-            skippedMessages.push(`Student with School ID "${assignment.studentSchoolID}" not found`);
-            continue;
-          }
-
-<<<<<<< HEAD
-          // Verify name matches
-          const expectedName = `${student.firstname} ${student.lastname}`;
-          if (assignment.studentName !== expectedName) {
-            skippedCount++;
-            skippedMessages.push(`Name "${assignment.studentName}" does not match School ID "${assignment.studentSchoolID}". Expected: "${expectedName}"`);
-            continue;
-=======
+          
+          console.log(`Creating student assignment for ${assignment.studentName} in ${assignment.trackName}/${assignment.strandName}/${assignment.sectionName}`);
+
           // Prepare payload based on whether student exists in system
           let payload;
           if (student) {
@@ -5809,10 +5791,7 @@
               termId: termDetails._id,
               quarterName: quarterData ? quarterData.quarterName : undefined
             };
->>>>>>> 532d41fb
           }
-
-          console.log(`Creating student assignment for ${assignment.studentName} in ${assignment.trackName}/${assignment.strandName}/${assignment.sectionName}`);
 
           const res = await fetch(`${API_BASE}/api/student-assignments`, {
             method: 'POST',
