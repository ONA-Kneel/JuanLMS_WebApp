--- conflicted
+++ resolved
@@ -3,11 +3,7 @@
 import Admin_Navbar from './Admin_Navbar';
 import ProfileMenu from '../ProfileMenu';
 
-<<<<<<< HEAD
-const API_BASE = "http://localhost:5000";
-=======
 const API_BASE = import.meta.env.VITE_API_BASE || "https://juanlms-webapp-server.onrender.com";
->>>>>>> f755e73a
 
 // Import icons
 import editIcon from "../../assets/editing.png";
@@ -2948,8 +2944,6 @@
             return;
           }
 
-<<<<<<< HEAD
-=======
           // Prepare the data for preview
           const tracksToPreview = jsonData.map(row => ({
             trackName: row['Track Name to Add'].trim(),
@@ -2958,7 +2952,6 @@
             quarterName: quarterData ? quarterData.quarterName : undefined
           }));
 
->>>>>>> f755e73a
           // Validate tracks
           const validationResults = await validateTracks(tracksToPreview);
 
@@ -6228,8 +6221,8 @@
               strandName: assignment.strandName,
               sectionName: assignment.sectionName,
               gradeLevel: assignment.gradeLevel,
-<<<<<<< HEAD
-              termId: termDetails._id
+              termId: termDetails._id,
+              quarterName: quarterData ? quarterData.quarterName : undefined
             };
           }
 
@@ -6240,11 +6233,6 @@
               'Authorization': `Bearer ${localStorage.getItem('token')}`
             },
             body: JSON.stringify(payload)
-=======
-              termId: termDetails._id,
-              quarterName: quarterData ? quarterData.quarterName : undefined
-            })
->>>>>>> f755e73a
           });
 
           if (res.ok) {
@@ -10051,37 +10039,21 @@
       console.log(`Student with School ID '${assignment.studentSchoolID}' not found - will be created as new student`);
       
       // For new students, check if there's already a manual assignment with the same details
-      const exists = activeAssignments.some(ea =>
+        const exists = activeAssignments.some(ea =>
         !ea.studentId && // Manual assignment (no linked student)
-        ea.studentSchoolID === assignment.studentSchoolID &&
-        ea.trackName.toLowerCase() === assignment.trackName.toLowerCase() &&
-        ea.strandName.toLowerCase() === assignment.strandName.toLowerCase() &&
-        ea.sectionName.toLowerCase() === assignment.sectionName.toLowerCase()
-      );
-      if (exists) {
-        results.push({ valid: false, message: `Student assignment for "${assignment.studentName}" already exists` });
+          ea.studentSchoolID === assignment.studentSchoolID &&
+          ea.trackName.toLowerCase() === assignment.trackName.toLowerCase() &&
+          ea.strandName.toLowerCase() === assignment.strandName.toLowerCase() &&
+          ea.sectionName.toLowerCase() === assignment.sectionName.toLowerCase()
+        );
+        if (exists) {
+          results.push({ valid: false, message: `Student assignment for "${assignment.studentName}" already exists` });
         continue;
       }
+      }
     }
 
     // Don't check if track/strand/section exist since they'll be created during import
-<<<<<<< HEAD
-=======
-
-    // Check for duplicate assignment (only if student exists)
-    if (student) {
-      const exists = activeAssignments.some(ea =>
-        ea.studentId === student._id &&
-        ea.trackName.toLowerCase() === assignment.trackName.toLowerCase() &&
-        ea.strandName.toLowerCase() === assignment.strandName.toLowerCase() &&
-        ea.sectionName.toLowerCase() === assignment.sectionName.toLowerCase()
-      );
-      if (exists) {
-        results.push({ valid: false, message: 'Assignment already exists' });
-        continue;
-      }
-    }
->>>>>>> f755e73a
     
     results.push({ valid: true, studentId: student ? student._id : null });
   }
