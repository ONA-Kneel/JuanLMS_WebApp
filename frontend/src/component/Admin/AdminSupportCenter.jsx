--- conflicted
+++ resolved
@@ -5,12 +5,7 @@
 import { getAllTickets, replyToTicket, openTicket } from "../../services/ticketService";
 import axios from "axios";
 
-<<<<<<< HEAD
 const API_BASE = import.meta.env.VITE_API_URL || "http://localhost:5000";
-=======
-const API_BASE =
-  import.meta.env.VITE_API_URL || "https://juanlms-webapp-server.onrender.com";
->>>>>>> 4113bc8c
 
 export default function AdminSupportCenter() {
   const [tickets, setTickets] = useState([]);
