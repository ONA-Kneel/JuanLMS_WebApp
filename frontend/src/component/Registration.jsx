import React, { useState } from 'react';
import { useNavigate } from 'react-router-dom';
import axios from 'axios';
import ValidationModal from './ValidationModal';

const API_BASE = import.meta.env.VITE_API_URL || "https://juanlms-webapp-server.onrender.com";

export default function Registration() {
  const [form, setForm] = useState({
    firstName: '',
    middleName: '',
    lastName: '',
    personalEmail: '',
    contactNo: '',
    schoolID: '',
    role: 'students',
    trackName: '',
    strandName: '',
    sectionName: ''
  });
  const [submitted, setSubmitted] = useState(false);
  const [loading, setLoading] = useState(false);
  const [validationModal, setValidationModal] = useState({
    isOpen: false,
    type: 'error',
    title: '',
    message: ''
  });
  const navigate = useNavigate();

  const handleReRegistrationSuccess = () => {
    setValidationModal({ isOpen: false, type: 'success', title: '', message: '' });
    setSubmitted(true);
  };

<<<<<<< HEAD
  // Fetch academic data on component mount
  useEffect(() => {
    const fetchAcademicData = async () => {
      try {
        setLoadingData(true);
        
        // Use public endpoints that don't require authentication
        const [tracksRes, strandsRes, sectionsRes] = await Promise.all([
          fetch(`${API_BASE}/api/registrants/tracks`),
          fetch(`${API_BASE}/api/registrants/strands`),
          fetch(`${API_BASE}/api/registrants/sections`)
        ]);
        
        if (!tracksRes.ok || !strandsRes.ok || !sectionsRes.ok) {
          throw new Error('Failed to fetch academic data');
        }
        
        const tracksData = await tracksRes.json();
        const strandsData = await strandsRes.json();
        const sectionsData = await sectionsRes.json();
        
        console.log('Fetched academic data:', { tracksData, strandsData, sectionsData });
        
        setTracks(tracksData || []);
        setStrands(strandsData || []);
        setSections(sectionsData || []);
      } catch (error) {
        console.error('Error fetching academic data:', error);
        setValidationModal({ 
          isOpen: true, 
          type: 'error', 
          title: 'Data Loading Error', 
          message: 'Failed to load academic options. Please refresh the page and try again.' 
        });
      } finally {
        setLoadingData(false);
      }
    };

    fetchAcademicData();
  }, []);

  // Filter sections based on selected strand
  useEffect(() => {
    if (form.strandName && sections.length > 0) {
      const filtered = sections.filter(section => 
        section.strandName === form.strandName
      );
      setFilteredSections(filtered);
      
      // Reset section if current selection is not available for the selected strand
      if (form.sectionName && !filtered.find(s => s.sectionName === form.sectionName)) {
        setForm(prev => ({ ...prev, sectionName: '' }));
      }
    } else {
      setFilteredSections([]);
    }
  }, [form.strandName, form.sectionName, sections]);

=======
>>>>>>> f755e73a
  function isValidName(name) { return /^[\p{L}\s'-]+$/u.test(name); }
  function isValidContactNo(contactNo) { return /^09\d{9}$/.test(contactNo); }

  const handleChange = (e) => {
    const { name, value } = e.target;
    let newValue = value;
    if (name === 'contactNo') {
      newValue = value.replace(/[^0-9]/g, '').slice(0, 11);
    } else if (name === 'firstName' || name === 'middleName' || name === 'lastName') {
      newValue = value.replace(/[^\p{L}\s'-]/gu, '');
    } else if (name === 'trackName' || name === 'strandName' || name === 'sectionName') {
      newValue = value.replace(/[^\p{L}0-9\s-]/gu, '');
    }
    setForm(prev => ({ ...prev, [name]: newValue }));
  };

  function getSchoolIdPlaceholder() { return 'Student Number (e.g., 25-00001)'; }
  function isValidSchoolId(schoolID) { return /^\d{2}-\d{5}$/.test(schoolID); }

  const handleSubmit = async (e) => {
    e.preventDefault();
    setLoading(true);

    if (!isValidName(form.firstName) || (form.middleName && !isValidName(form.middleName)) || !isValidName(form.lastName)) {
      setValidationModal({ isOpen: true, type: 'warning', title: 'Invalid Name', message: 'Names must only contain letters (including international characters), spaces, apostrophes, or hyphens.' });
      setLoading(false); return;
    }
    if (!isValidContactNo(form.contactNo)) {
      setValidationModal({ isOpen: true, type: 'warning', title: 'Invalid Contact Number', message: 'Contact number must be 11 digits and start with 09.' });
      setLoading(false); return;
    }
    if (!isValidSchoolId(form.schoolID)) {
      setValidationModal({ isOpen: true, type: 'warning', title: 'Invalid Student Number', message: 'Student Number must be in the format YY-00000 (e.g., 25-00001).' });
      setLoading(false); return;
    }
    if (!form.firstName.trim() || !form.lastName.trim() || !form.personalEmail.trim() || !form.trackName.trim() || !form.strandName.trim() || !form.sectionName.trim()) {
      setValidationModal({ isOpen: true, type: 'warning', title: 'Missing Information', message: 'Please fill in all required fields.' });
      setLoading(false); return;
    }
    if (!isValidAlphanumericName(form.trackName) || !isValidAlphanumericName(form.strandName) || !isValidAlphanumericName(form.sectionName)) {
      setValidationModal({ isOpen: true, type: 'warning', title: 'Invalid Track/Strand/Section', message: 'Track, Strand, and Section may only include letters, numbers, spaces, or hyphens.' });
      setLoading(false); return;
    }
    const emailRegex = /^[^\s@]+@[A-Za-z0-9.-]+\.[A-Za-z]{2,}$/;
    if (!emailRegex.test(form.personalEmail)) {
      setValidationModal({ isOpen: true, type: 'warning', title: 'Invalid Email', message: 'Please enter a valid email address (e.g., username@gmail.com).' });
      setLoading(false); return;
    }

    try {
      const res = await axios.post(`${API_BASE}/api/registrants/register`, form);
      if (res.status === 200 && res.data.isReRegistration) {
        setValidationModal({ isOpen: true, type: 'success', title: 'Re-registration Successful', message: res.data.message, onConfirm: handleReRegistrationSuccess, confirmText: 'Continue', showCancel: false });
        return;
      } else if (res.status === 201) {
        setSubmitted(true);
      }
    } catch (err) {
      let errorMessage = 'Registration failed. Please try again.';
      if (err.response) {
        const status = err.response.status; const data = err.response.data;
        if (status === 400) errorMessage = data.message || 'Invalid input data. Please check your information.';
        else if (status === 409) errorMessage = data.message || 'Student Number or email already exists.';
        else if (status === 422) errorMessage = data.message || 'Invalid data format.';
        else if (status >= 500) errorMessage = 'Server error. Please try again later.';
        else errorMessage = data.message || `Registration failed (${status}).`;
      } else if (err.request) { errorMessage = 'Network error. Please check your connection and try again.'; }
      else { errorMessage = err.message || 'An unexpected error occurred.'; }
      setValidationModal({ isOpen: true, type: 'error', title: 'Registration Failed', message: errorMessage });
    } finally { setLoading(false); }
  };

  if (submitted) {
    return (
      <div className="flex items-center justify-center min-h-screen bg-gray-100 px-4">
        <div className="w-full max-w-md bg-white shadow-lg rounded-lg p-8 text-center">
          <h2 className="text-2xl font-bold mb-6 text-gray-900">Registration Submitted</h2>
          <p className="mb-6">Thank you for registering, expect an email in 1-2 business days. Thank you.</p>
          <button className="w-full bg-blue-900 text-white p-3 rounded-lg hover:bg-blue-950 transition" onClick={() => navigate('/')}>Go Back to Login</button>
        </div>
      </div>
    );
  }

  return (
    <div className="flex items-center justify-center min-h-screen bg-gray-100 px-4">
      <div className="w-full max-w-4xl bg-white shadow-lg rounded-lg p-8">
        <h2 className="text-2xl font-bold mb-6 text-gray-900">Register</h2>
        <div className="mb-6 p-3 bg-blue-50 border border-blue-200 rounded-lg">
          <div className="flex items-start gap-2">
            <svg className="w-5 h-5 text-blue-600 mt-0.5 flex-shrink-0" fill="currentColor" viewBox="0 0 20 20"><path fillRule="evenodd" d="M18 10a8 8 0 11-16 0 8 8 0 0116 0zm-7-4a1 1 0 11-2 0 1 1 0 012 0zM9 9a1 1 0 000 2v3a1 1 0 001 1h1a1 1 0 100-2v-3a1 1 0 00-1-1H9z" clipRule="evenodd" /></svg>
            <div className="text-sm text-blue-800">
              <p className="font-medium mb-1">Previously Rejected?</p>
              <p className="text-blue-700">If you were previously rejected, you can re-register using the same email address. Your application will be updated and reviewed again.</p>
            </div>
          </div>
        </div>
        <form onSubmit={handleSubmit} className="space-y-6">
          <div className="grid grid-cols-1 md:grid-cols-3 gap-4">
            <div>
              <label className="block text-base mb-2">First Name<span className="text-red-500">*</span></label>
              <input type="text" name="firstName" required placeholder="First Name" className="w-full px-4 py-3 border-2 rounded-lg focus:outline-none focus:ring-2 focus:ring-blue-500 border-blue-900" value={form.firstName} onChange={handleChange} disabled={loading} />
            </div>
            <div>
              <label className="block text-base mb-2">Middle Name</label>
              <input type="text" name="middleName" placeholder="Middle Name" className="w-full px-4 py-3 border-2 rounded-lg focus:outline-none focus:ring-2 focus:ring-blue-500 border-blue-900" value={form.middleName} onChange={handleChange} disabled={loading} />
            </div>
            <div>
              <label className="block text-base mb-2">Last Name<span className="text-red-500">*</span></label>
              <input type="text" name="lastName" required placeholder="Last Name" className="w-full px-4 py-3 border-2 rounded-lg focus:outline-none focus:ring-2 focus:ring-blue-500 border-blue-900" value={form.lastName} onChange={handleChange} disabled={loading} />
            </div>
            <div>
              <label className="block text-base mb-2">Personal Email<span className="text-red-500">*</span></label>
              <input type="email" name="personalEmail" required placeholder="username@gmail.com" className="w-full px-4 py-3 border-2 rounded-lg focus:outline-none focus:ring-2 focus:ring-blue-500 border-blue-900" value={form.personalEmail} onChange={handleChange} disabled={loading} />
              <p className="text-xs text-gray-500 mt-1">Note: Your Zoho Mail (role.firstname.lastname@sjdefilms.com) will be created upon approval.</p>
            </div>
            <div>
              <label className="block text-base mb-2">Contact No.<span className="text-red-500">*</span></label>
              <input type="text" name="contactNo" required placeholder="09XXXXXXXXX" maxLength={11} className="w-full px-4 py-3 border-2 rounded-lg focus:outline-none focus:ring-2 focus:ring-blue-500 border-blue-900" value={form.contactNo} onChange={handleChange} disabled={loading} />
            </div>
            <div>
              <label className="block text-base mb-2">School ID<span className="text-red-500">*</span></label>
              <input type="text" name="schoolID" required className="w-full px-4 py-3 border-2 rounded-lg focus:outline-none focus:ring-2 focus:ring-blue-500 border-blue-900" value={form.schoolID} onChange={handleChange} disabled={loading} placeholder={getSchoolIdPlaceholder()} />
            </div>
            <div>
              <label className="block text-base mb-2">Track<span className="text-red-500">*</span></label>
              <input type="text" name="trackName" required placeholder="e.g., Academic" className="w-full px-4 py-3 border-2 rounded-lg focus:outline-none focus:ring-2 focus:ring-blue-500 border-blue-900" value={form.trackName} onChange={handleChange} disabled={loading} />
            </div>
            <div>
              <label className="block text-base mb-2">Strand<span className="text-red-500">*</span></label>
              <input type="text" name="strandName" required placeholder="e.g., STEM" className="w-full px-4 py-3 border-2 rounded-lg focus:outline-none focus:ring-2 focus:ring-blue-500 border-blue-900" value={form.strandName} onChange={handleChange} disabled={loading} />
            </div>
            <div>
              <label className="block text-base mb-2">Section<span className="text-red-500">*</span></label>
              <input type="text" name="sectionName" required placeholder="e.g., St. Augustine" className="w-full px-4 py-3 border-2 rounded-lg focus:outline-none focus:ring-2 focus:ring-blue-500 border-blue-900" value={form.sectionName} onChange={handleChange} disabled={loading} />
            </div>
          </div>
          <button type="submit" className="w-full bg-blue-900 text-white p-3 rounded-lg hover:bg-blue-950 transition" disabled={loading}>{loading ? 'Registering...' : 'Register'}</button>
        </form>
        <ValidationModal isOpen={validationModal.isOpen} onClose={() => setValidationModal({ ...validationModal, isOpen: false })} type={validationModal.type} title={validationModal.title} message={validationModal.message} />
      </div>
    </div>
  );
}<|MERGE_RESOLUTION|>--- conflicted
+++ resolved
@@ -33,7 +33,6 @@
     setSubmitted(true);
   };
 
-<<<<<<< HEAD
   // Fetch academic data on component mount
   useEffect(() => {
     const fetchAcademicData = async () => {
@@ -93,8 +92,6 @@
     }
   }, [form.strandName, form.sectionName, sections]);
 
-=======
->>>>>>> f755e73a
   function isValidName(name) { return /^[\p{L}\s'-]+$/u.test(name); }
   function isValidContactNo(contactNo) { return /^09\d{9}$/.test(contactNo); }
 
