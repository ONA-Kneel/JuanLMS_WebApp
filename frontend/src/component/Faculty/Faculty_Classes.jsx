--- conflicted
+++ resolved
@@ -66,22 +66,14 @@
           headers: { "Authorization": `Bearer ${token}` }
         });
         if (res.ok) {
-<<<<<<< HEAD
           // const terms = await res.json();
           // const active = terms.find(term => term.status === 'active');
+          setCurrentTerm(active || null);
+          setCurrentTerm(null);
         }
       } catch {
         // Optionally log error if needed
-=======
-          const terms = await res.json();
-          const active = terms.find(term => term.status === 'active');
-          setCurrentTerm(active || null);
-        } else {
-          setCurrentTerm(null);
-        }
-      } catch {
         setCurrentTerm(null);
->>>>>>> 95b9d3a8
       }
     }
     fetchActiveTermForYear();
