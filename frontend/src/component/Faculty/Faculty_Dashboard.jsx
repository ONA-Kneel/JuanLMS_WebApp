// src/components/faculty/Faculty_Dashboard.jsx
import React, { useEffect, useState } from "react";
import Faculty_Navbar from "./Faculty_Navbar";
import arrowRight from "../../assets/arrowRight.png";
import ProfileMenu from "../ProfileMenu";

<<<<<<< HEAD
const API_BASE = import.meta.env.VITE_API_URL || "http://localhost:5000";
=======
const API_BASE =
  import.meta.env.VITE_API_URL || "https://juanlms-webapp-server.onrender.com";
>>>>>>> 4113bc8c

export default function Faculty_Dashboard() {
  const [classes, setClasses] = useState([]);
  const [loading, setLoading] = useState(true);
  const [academicYear, setAcademicYear] = useState(null);
  const [currentTerm, setCurrentTerm] = useState(null);

  // Announcements (Principal/VPE only, dismissible)
  const [announcements, setAnnouncements] = useState([]);

  const currentFacultyID = localStorage.getItem("userID");

  /* ------------------------------ helpers ------------------------------ */
  const DISMISSED_KEY = "faculty_dashboard_dismissed_announcements";
  const getDismissed = () => {
    try { return JSON.parse(localStorage.getItem(DISMISSED_KEY) || "[]"); }
    catch { return []; }
  };
  const addDismissed = (id) => {
    const next = Array.from(new Set([...(getDismissed() || []), id]));
    localStorage.setItem(DISMISSED_KEY, JSON.stringify(next));
  };

  /* ----------------------- AY and Term fetching ------------------------ */
  useEffect(() => {
    async function fetchAcademicYear() {
      try {
        const token = localStorage.getItem("token");
        const yearRes = await fetch(`${API_BASE}/api/schoolyears/active`, {
          headers: { Authorization: `Bearer ${token}` },
        });
        if (yearRes.ok) setAcademicYear(await yearRes.json());
      } catch (err) {
        console.error("Failed to fetch academic year", err);
      }
    }
    fetchAcademicYear();
  }, []);

  useEffect(() => {
    async function fetchActiveTermForYear() {
      if (!academicYear) return;
      try {
        const schoolYearName = `${academicYear.schoolYearStart}-${academicYear.schoolYearEnd}`;
        const token = localStorage.getItem("token");
        const res = await fetch(`${API_BASE}/api/terms/schoolyear/${schoolYearName}`, {
          headers: { Authorization: `Bearer ${token}` },
        });
        if (res.ok) {
          const terms = await res.json();
          const active = terms.find((t) => t.status === "active");
          setCurrentTerm(active || null);
        } else {
          setCurrentTerm(null);
        }
      } catch {
        setCurrentTerm(null);
      }
    }
    fetchActiveTermForYear();
  }, [academicYear]);

  /* ----------------------------- Announcements ---------------------------- */
  useEffect(() => {
    async function fetchAnnouncements() {
      try {
        const token = localStorage.getItem("token");
        if (!token) return;

        // This endpoint already filters by viewer role (faculty)
        const res = await fetch(`${API_BASE}/api/general-announcements`, {
          headers: { Authorization: `Bearer ${token}` },
        });
        if (!res.ok) return;

        const all = await res.json();
        const dismissed = new Set(getDismissed());

        // Only show if created by Principal OR any "vice ... education"
        const filtered = (all || []).filter((a) => {
          const role = (a?.createdBy?.role || "").toLowerCase();
          const fromPrincipal = role.includes("principal");
          const fromVPE = role.includes("vice") && role.includes("education");
          return (fromPrincipal || fromVPE) && !dismissed.has(a._id);
        });

        setAnnouncements(filtered);
      } catch (err) {
        console.error("Failed to fetch announcements", err);
      }
    }

    fetchAnnouncements();
  }, []);

  const dismissAnnouncement = (id) => {
    addDismissed(id);
    setAnnouncements((prev) => prev.filter((a) => a._id !== id));
  };

  /* -------------------------------- Classes ------------------------------- */
  useEffect(() => {
    async function fetchClasses() {
      try {
        const token = localStorage.getItem("token");
        const res = await fetch(`${API_BASE}/classes`, {
          headers: { Authorization: `Bearer ${token}` },
        });
        const data = await res.json();

        const filtered = data.filter(
          (cls) =>
            cls.facultyID === currentFacultyID &&
            cls.isArchived !== true &&
            cls.academicYear ===
              `${academicYear?.schoolYearStart}-${academicYear?.schoolYearEnd}` &&
            cls.termName === currentTerm?.termName
        );

        setClasses(filtered);
      } catch (err) {
        console.error("Failed to fetch classes", err);
      } finally {
        setLoading(false);
      }
    }

    if (academicYear && currentTerm) fetchClasses();
  }, [currentFacultyID, academicYear, currentTerm]);

  /* --------------------------------- Render -------------------------------- */
  return (
    <div className="flex flex-col md:flex-row min-h-screen overflow-hidden font-poppinsr md:ml-64">
      <Faculty_Navbar />
      <div className="flex-1 bg-gray-100 p-4 sm:p-6 md:p-10 overflow-auto font-poppinsr">

        {/* Header */}
        <div className="flex justify-between items-center mb-6">
          <div>
            <h2 className="text-2xl md:text-3xl font-bold">Faculty Dashboard</h2>
            <p className="text-base md:text-lg">
              {academicYear
                ? `${academicYear.schoolYearStart}-${academicYear.schoolYearEnd}`
                : "Loading..."}{" "}
              | {currentTerm ? currentTerm.termName : "Loading..."} |{" "}
              {new Date().toLocaleDateString("en-US", {
                weekday: "long",
                year: "numeric",
                month: "long",
                day: "numeric",
              })}
            </p>
          </div>
          <ProfileMenu />
        </div>

        {/* Announcements (no KPI cards here) */}
        {announcements.length > 0 && (
          <div className="mb-6">
            <div className="bg-white rounded-2xl shadow p-4 md:p-6">
              <div className="flex items-center justify-between mb-3">
                <h4 className="text-lg font-semibold">Announcements</h4>
                <button
                  onClick={() => dismissAnnouncement(announcements[0]._id)}
                  className="text-gray-500 hover:text-gray-700"
                  aria-label="Dismiss announcement"
                  title="Dismiss"
                >
                  {/* simple × so no extra icon deps */}
                  <span className="text-xl leading-none">&times;</span>
                </button>
              </div>

              <div className="space-y-1">
                <div className="text-base font-semibold text-gray-900">
                  {announcements[0].title}
                </div>
                <div className="text-xs text-gray-500">
                  {announcements[0].termName} • {announcements[0].schoolYear}
                </div>
                <div className="text-sm text-gray-800 whitespace-pre-wrap break-words overflow-hidden mt-2">
                  {announcements[0].body}
                </div>
                {announcements[0]?.createdBy && (
                  <div className="text-xs text-gray-600 mt-3">
                    {(announcements[0].createdBy.firstname || "") +
                      (announcements[0].createdBy.lastname
                        ? " " + announcements[0].createdBy.lastname
                        : "")}
                    {announcements[0].createdBy.role
                      ? ` — ${announcements[0].createdBy.role}`
                      : ""}
                  </div>
                )}
              </div>
            </div>
          </div>
        )}

        {/* Current Term Classes */}
        <h3 className="text-lg md:text-4xl font-bold mb-3">Current Term Classes</h3>
        <div className="grid grid-cols-1 sm:grid-cols-2 lg:grid-cols-3 gap-6 mb-8">
          {loading ? (
            <p>Loading...</p>
          ) : classes.length === 0 ? (
            <p>No classes found.</p>
          ) : (
            classes.map((cls) => (
              <div
                key={cls.classID}
                className="relative bg-white rounded-2xl shadow-md flex flex-col justify-baseline cursor-pointer overflow-hidden"
                style={{ minHeight: "240px", borderRadius: "28px" }}
                onClick={() =>
                  (window.location.href = `/faculty_class/${cls.classID}`)
                }
              >
                {/* Image section */}
                <div
                  className="flex items-center justify-center bg-gray-500"
                  style={{
                    height: "160px",
                    borderTopLeftRadius: "28px",
                    borderTopRightRadius: "28px",
                  }}
                >
                  {cls.image ? (
                    <img
                      src={
                        cls.image.startsWith("/uploads/")
                          ? `${API_BASE}${cls.image}`
                          : cls.image
                      }
                      alt="Class"
                      className="object-cover w-full h-full"
                      style={{
                        maxHeight: "160px",
                        borderTopLeftRadius: "28px",
                        borderTopRightRadius: "28px",
                        borderBottomLeftRadius: 0,
                        borderBottomRightRadius: 0,
                      }}
                    />
                  ) : (
                    <span className="text-white text-xl font-bold">image</span>
                  )}
                </div>
                {/* Info section */}
                <div
                  className="flex items-center justify-between bg-[#00418b] px-6 py-4"
                  style={{
                    borderRadius: 0,
                    borderBottomLeftRadius: "28px",
                    borderBottomRightRadius: "28px",
                    marginTop: 0,
                  }}
                >
                  <div>
                    <div className="text-lg font-bold text-white">
                      {cls.className || "Subject Name"}
                    </div>
                    <div className="text-white text-base">
                      {cls.section || cls.classCode || "Section Name"}
                    </div>
                  </div>
                  <img src={arrowRight} alt="Arrow" className="w-6 h-6" />
                </div>
              </div>
            ))
          )}
        </div>
      </div>
    </div>
  );
}<|MERGE_RESOLUTION|>--- conflicted
+++ resolved
@@ -4,12 +4,7 @@
 import arrowRight from "../../assets/arrowRight.png";
 import ProfileMenu from "../ProfileMenu";
 
-<<<<<<< HEAD
 const API_BASE = import.meta.env.VITE_API_URL || "http://localhost:5000";
-=======
-const API_BASE =
-  import.meta.env.VITE_API_URL || "https://juanlms-webapp-server.onrender.com";
->>>>>>> 4113bc8c
 
 export default function Faculty_Dashboard() {
   const [classes, setClasses] = useState([]);
