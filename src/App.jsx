--- conflicted
+++ resolved
@@ -28,12 +28,9 @@
 import Faculty_Progress from './component/Faculty/Faculty_Progress';
 import Faculty_Grades from './component/Faculty/Faculty_Grades';
 import Faculty_Calendar from './component/Faculty/Faculty_Calendar';
-<<<<<<< HEAD
 import Faculty_CreateClass from './component/Faculty/Faculty_CreateClass';
-=======
 import Faculty_ClassWorkspace from './component/Faculty/Faculty_ClassWorkspace';
 
->>>>>>> 13c0866b
 // Director Access
 import Director_Dashboard from './component/Director/Director_Dashboard';
 import Director_Classes from './component/Director/Director_Classes';
@@ -102,12 +99,9 @@
         <Route path="/faculty_progress" element={<Faculty_Progress />}/>
         <Route path="/faculty_grades" element={<Faculty_Grades />}/>
         <Route path="/faculty_calendar" element={<Faculty_Calendar />}/> 
-<<<<<<< HEAD
         <Route path="/faculty_createclass" element={<Faculty_CreateClass/>}/> 
-=======
         <Route path="/faculty_class/:classId" element={<Faculty_ClassWorkspace />} />
 
->>>>>>> 13c0866b
 
         {/* Director */}
         <Route path="/director_dashboard" element={<Director_Dashboard/>}/>
