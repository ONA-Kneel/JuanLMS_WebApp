import React from "react";
import FullCalendar from "@fullcalendar/react"; 
import dayGridPlugin from "@fullcalendar/daygrid";
import "@fullcalendar/common/main.css"; 

import ProfileMenu from "../ProfileMenu";
import Faculty_Navbar from "./Faculty_Navbar";

export default function Faculty_Calendar() {
  return (
    <div className="flex flex-col md:flex-row min-h-screen overflow-hidden">
      <Faculty_Navbar />

<<<<<<< HEAD
      <div className="flex-1 bg-gray-100 p-4 sm:p-6 md:p-10 overflow-auto font-poppinsr">

=======
      <div className="flex-1 bg-gray-100 p-4 sm:p-6 md:p-10 overflow-auto font-poppinsr md:ml-64">
        {/* Header */}
>>>>>>> 13c0866b
        <div className="flex flex-col md:flex-row justify-between items-center gap-4 mb-6">
          <div>
            <h2 className="text-2xl md:text-3xl font-bold">Calendar</h2>
            <p className="text-base md:text-lg">
              {new Date().toLocaleDateString("en-US", {
                weekday: "long",
                year: "numeric",
                month: "long",
                day: "numeric",
              })}
            </p>
          </div>
          <ProfileMenu />
        </div>
        <div className="bg-white rounded-xl shadow p-4">
          <FullCalendar
            plugins={[dayGridPlugin]}
            initialView="dayGridMonth"
            height="auto"
            // events={[
            //   { title: "Math Quiz", date: "2025-05-07" },
            //   { title: "Science Fair", date: "2025-05-12" },
            //   { title: "Deadline: Project", date: "2025-05-17" },
            // ]}
          />
        </div>
      </div>
    </div>
  );
}<|MERGE_RESOLUTION|>--- conflicted
+++ resolved
@@ -11,13 +11,8 @@
     <div className="flex flex-col md:flex-row min-h-screen overflow-hidden">
       <Faculty_Navbar />
 
-<<<<<<< HEAD
-      <div className="flex-1 bg-gray-100 p-4 sm:p-6 md:p-10 overflow-auto font-poppinsr">
+      <div className="flex-1 bg-gray-100 p-4 sm:p-6 md:p-10 overflow-auto font-poppinsr md:ml-64">
 
-=======
-      <div className="flex-1 bg-gray-100 p-4 sm:p-6 md:p-10 overflow-auto font-poppinsr md:ml-64">
-        {/* Header */}
->>>>>>> 13c0866b
         <div className="flex flex-col md:flex-row justify-between items-center gap-4 mb-6">
           <div>
             <h2 className="text-2xl md:text-3xl font-bold">Calendar</h2>
