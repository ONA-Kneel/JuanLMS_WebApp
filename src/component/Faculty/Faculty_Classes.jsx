--- conflicted
+++ resolved
@@ -35,9 +35,7 @@
 
           <ProfileMenu />
         </div>
-<<<<<<< HEAD
         <h3 className="text-2xl font-bold mt-10">Create Classes</h3>
-=======
 
         {/* Class Cards */}
         <div className="grid grid-cols-1 sm:grid-cols-2 lg:grid-cols-3 gap-6 mb-8">
@@ -58,7 +56,6 @@
         </div>
 
         <h3 className="text-2xl font-semibold mt-10">Completed Classes</h3>
->>>>>>> 13c0866b
       </div>
     </div>
   );
