--- conflicted
+++ resolved
@@ -78,16 +78,7 @@
 // Create a new student assignment
 router.post('/', authenticateToken, async (req, res) => {
   try {
-<<<<<<< HEAD
-    // Check if req.body exists
-    if (!req.body) {
-      return res.status(400).json({ message: 'Request body is missing or invalid. Please ensure Content-Type is application/json.' });
-    }
-    
-    const { studentId, studentName, studentSchoolID, trackName, strandName, sectionName, gradeLevel, termId, quarterName, firstName, lastName, enrollmentNo, enrollmentDate } = req.body;
-=======
     const { studentId, studentName, studentSchoolID, trackName, strandName, sectionName, gradeLevel, termId, quarterName, firstName, lastName, enrollmentNo, enrollmentDate, enrollmentType, subjects: customSubjects } = req.body;
->>>>>>> 791c209c
     console.log('Request body debug:', { studentId, studentName, studentSchoolID, firstName, lastName, trackName, strandName, sectionName, gradeLevel, termId, quarterName, enrollmentNo, enrollmentDate });
     console.log('Enrollment data specifically:', { enrollmentNo, enrollmentDate, type: typeof enrollmentNo });
 
@@ -107,21 +98,6 @@
     if (!gradeLevel) {
       return res.status(400).json({ message: 'gradeLevel is required' });
     }
-    
-    // Validate required fields - schoolID is always required
-    if (!studentSchoolID) {
-      return res.status(400).json({ message: 'Student School ID is required for all assignments' });
-    }
-    
-    // Validate required fields for manual assignments
-    if (!studentId) {
-      if (!enrollmentNo || !enrollmentDate) {
-        return res.status(400).json({ message: 'Enrollment number and enrollment date are required for manual assignments' });
-      }
-      if (!firstName || !lastName) {
-        return res.status(400).json({ message: 'First name and last name are required for manual assignments' });
-      }
-    }
 
     let actualStudentId = studentId;
     // Construct studentName from firstName and lastName if not provided directly
@@ -133,9 +109,7 @@
       console.log('Warning: Manual assignment without proper name, using school ID as fallback');
     }
     
-    // Only try to link by NAME when no schoolID is provided. If a schoolID is present,
-    // we keep this as a manual entry to avoid mis-linking to a different user with a similar name.
-    if (!actualStudentId && fullStudentName && !studentSchoolID) {
+    if (!actualStudentId && fullStudentName) {
       console.log('Looking for student by name:', fullStudentName);
       let student = await User.findOne({
         $or: [
@@ -188,15 +162,6 @@
     
     console.log('About to query database for duplicates...');
     
-    // Enhanced duplicate checking - check both studentId and studentSchoolID
-    console.log('🔍 DUPLICATE CHECK - Searching for existing assignments with:');
-    console.log('  - studentSchoolID:', studentSchoolID);
-    console.log('  - schoolYear:', term.schoolYear);
-    console.log('  - termName:', term.termName);
-    console.log('  - quarterName:', quarterName || null);
-    console.log('  - actualStudentId:', actualStudentId);
-    
-    // Enhanced duplicate check - only prevent exact duplicates (same student, same quarter)
     const existingAssignment = await StudentAssignment.findOne({
       $or: [
         // Check by studentId if it exists - only prevent same student in same term and quarter
@@ -206,37 +171,16 @@
           termName: term.termName,
           quarterName: normalizedQuarter
         }] : []),
-        // Check by studentSchoolID - only prevent same student in same term and quarter
-        ...(studentSchoolID ? [{
+        // Check by studentSchoolID if no studentId - only prevent same student in same term and quarter
+        // This ensures we're checking for the exact same student, not just similar names
+        ...(!actualStudentId && studentSchoolID ? [{
           studentSchoolID,
           schoolYear: term.schoolYear,
           termName: term.termName,
           quarterName: quarterName || null
-        }] : []),
-        // Check for exact same assignment details (same student, same quarter)
-        {
-          studentSchoolID,
-          trackName,
-          strandName,
-          sectionName,
-          schoolYear: term.schoolYear,
-          termName: term.termName,
-          quarterName: quarterName || null
-        }
+        }] : [])
       ]
     });
-    
-    console.log('🔍 DUPLICATE CHECK RESULT:', existingAssignment ? 'FOUND EXISTING' : 'NO DUPLICATE FOUND');
-    if (existingAssignment) {
-      console.log('🔍 EXISTING ASSIGNMENT DETAILS:', {
-        _id: existingAssignment._id,
-        studentSchoolID: existingAssignment.studentSchoolID,
-        studentName: existingAssignment.studentName,
-        schoolYear: existingAssignment.schoolYear,
-        termName: existingAssignment.termName,
-        quarterName: existingAssignment.quarterName
-      });
-    }
     
     console.log('Database query completed. Found assignment:', existingAssignment ? 'YES' : 'NO');
 
@@ -312,7 +256,7 @@
     const assignment = new StudentAssignment({
       studentId: actualStudentId || undefined,
       studentName: !actualStudentId ? (fullStudentName || `Student ${studentSchoolID}`) : undefined,
-      studentSchoolID: studentSchoolID || undefined, // ALWAYS store schoolID if provided, regardless of whether student exists
+      studentSchoolID: !actualStudentId ? studentSchoolID : undefined,
       firstName: !actualStudentId ? firstName : undefined,
       lastName: !actualStudentId ? lastName : undefined,
       enrollmentNo: enrollmentNo || undefined,
@@ -403,31 +347,12 @@
         errors.push({ assignment: assignmentData, message: 'gradeLevel is required' });
         continue;
       }
-      
-      // Validate required fields - schoolID is always required
-      if (!studentSchoolID) {
-        errors.push({ assignment: assignmentData, message: 'Student School ID is required for all assignments' });
-        continue;
-      }
-      
-      // Validate required fields for manual assignments in bulk
-      if (!studentId) {
-        if (!assignmentData.enrollmentNo || !assignmentData.enrollmentDate) {
-          errors.push({ assignment: assignmentData, message: 'Enrollment number and enrollment date are required for manual assignments' });
-          continue;
-        }
-        if (!firstName || !lastName) {
-          errors.push({ assignment: assignmentData, message: 'First name and last name are required for manual assignments' });
-          continue;
-        }
-      }
 
       let actualStudentId = studentId;
       // Construct studentName from firstName and lastName if not provided directly
       const fullStudentName = studentName || (firstName && lastName ? `${firstName} ${lastName}` : null);
       
-    // Same rule for bulk: never auto-link by name when a schoolID is present
-    if (!actualStudentId && fullStudentName && !studentSchoolID) {
+      if (!actualStudentId && fullStudentName) {
         console.log('Looking for student by name:', fullStudentName);
         let student = await User.findOne({
           $or: [
@@ -468,7 +393,7 @@
 
       // allow manual entries when no matching student is found
 
-      // Enhanced duplicate check for bulk import - only prevent exact duplicates (same student, same quarter)
+      // Check for existing assignment before creating new one (same logic as single creation)
       const existingAssignment = await StudentAssignment.findOne({
         $or: [
           // Check by studentId if it exists - only prevent same student in same term and quarter
@@ -478,23 +403,14 @@
             termName: term.termName,
             quarterName: normalizedQuarter
           }] : []),
-          // Check by studentSchoolID - only prevent same student in same term and quarter
-          ...(studentSchoolID ? [{
+          // Check by studentSchoolID if no studentId - only prevent same student in same term and quarter
+          // This ensures we're checking for the exact same student, not just similar names
+          ...(!actualStudentId && studentSchoolID ? [{
             studentSchoolID,
             schoolYear: term.schoolYear,
             termName: term.termName,
             quarterName: quarterName || null
-          }] : []),
-          // Check for exact same assignment details (same student, same quarter)
-          {
-            studentSchoolID,
-            trackName,
-            strandName,
-            sectionName,
-            schoolYear: term.schoolYear,
-            termName: term.termName,
-            quarterName: quarterName || null
-          }
+          }] : [])
         ]
       });
 
@@ -527,7 +443,7 @@
       const newAssignment = new StudentAssignment({
         studentId: actualStudentId || undefined,
         studentName: !actualStudentId ? (fullStudentName || `Student ${studentSchoolID}`) : undefined,
-        studentSchoolID: studentSchoolID || undefined, // ALWAYS store schoolID if provided, regardless of whether student exists
+        studentSchoolID: !actualStudentId ? studentSchoolID : undefined,
         firstName: !actualStudentId ? firstName : undefined,
         lastName: !actualStudentId ? lastName : undefined,
         enrollmentNo: enrollmentNo || undefined,
@@ -608,11 +524,6 @@
 // Update a student assignment (e.g., if track/strand/section changes)
 router.patch('/:id', authenticateToken, async (req, res) => {
   try {
-    // Check if req.body exists
-    if (!req.body) {
-      return res.status(400).json({ message: 'Request body is missing or invalid. Please ensure Content-Type is application/json.' });
-    }
-    
     const { trackName, strandName, sectionName, gradeLevel, termId, quarterName } = req.body;
 
     const assignment = await StudentAssignment.findById(req.params.id);
