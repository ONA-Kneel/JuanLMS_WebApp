import express from 'express';
import StudentAssignment from '../models/StudentAssignment.js';
import User from '../models/User.js'; // To populate student details
import Term from '../models/Term.js';
import Registrant from '../models/Registrant.js';
import { authenticateToken } from '../middleware/authMiddleware.js';

const router = express.Router();

// Get all student assignments (can be filtered by termId)
router.get('/', authenticateToken, async (req, res) => {
  try {
    const { termId, sectionName, status, schoolYear, studentId, quarterName } = req.query;
    let query = {};
    if (termId) query.termId = termId;
    if (sectionName) query.sectionName = sectionName;
    if (status) query.status = status;
    if (schoolYear) query.schoolYear = schoolYear;
    if (studentId) query.studentId = studentId;
    if (quarterName) query.quarterName = quarterName;

    const assignments = await StudentAssignment.find(query).populate('studentId');

    // Get all approved registrants for approval checking
    const approvedRegistrants = await Registrant.find({ status: 'approved' }).select('schoolID');

    // Transform data to include student names directly and support manual entries
    const transformedAssignments = assignments.map(assignment => {
      let isApproved = false;
      
      if (assignment.studentId && assignment.studentId.firstname && assignment.studentId.lastname) {
        const schoolID = assignment.studentId.getDecryptedSchoolID ? assignment.studentId.getDecryptedSchoolID() : assignment.studentId.schoolID;
        isApproved = approvedRegistrants.some(registrant => 
          registrant.schoolID && registrant.schoolID.trim() === schoolID?.trim()
        );
        
        return {
          _id: assignment._id,
          studentId: assignment.studentId._id,
          studentName: `${assignment.studentId.firstname} ${assignment.studentId.lastname}`,
          gradeLevel: assignment.gradeLevel,
          trackName: assignment.trackName,
          strandName: assignment.strandName,
          sectionName: assignment.sectionName,
          termId: assignment.termId,
          status: assignment.status,
          schoolID: schoolID,
          email: assignment.studentId.getDecryptedEmail ? assignment.studentId.getDecryptedEmail() : assignment.studentId.email,
          middlename: assignment.studentId.getDecryptedMiddlename ? assignment.studentId.getDecryptedMiddlename() : assignment.studentId.middlename,
          firstname: assignment.studentId.getDecryptedFirstname ? assignment.studentId.getDecryptedFirstname() : assignment.studentId.firstname,
          lastname: assignment.studentId.getDecryptedLastname ? assignment.studentId.getDecryptedLastname() : assignment.studentId.lastname,
          enrollmentNo: assignment.enrollmentNo || '',
          enrollmentDate: assignment.enrollmentDate || null,
          isApproved: isApproved
        };
      }
      // Manual entry (no linked user)
      isApproved = approvedRegistrants.some(registrant => 
        registrant.schoolID && registrant.schoolID.trim() === assignment.studentSchoolID?.trim()
      );
      
      return {
        _id: assignment._id,
        studentId: assignment.studentId || null,
        studentName: assignment.studentName || '',
        gradeLevel: assignment.gradeLevel,
        trackName: assignment.trackName,
        strandName: assignment.strandName,
        sectionName: assignment.sectionName,
        termId: assignment.termId,
        status: assignment.status,
        schoolID: assignment.studentSchoolID || '',
        enrollmentNo: assignment.enrollmentNo || '',
        enrollmentDate: assignment.enrollmentDate || null,
        firstname: assignment.firstName || '',
        lastname: assignment.lastName || '',
        isApproved: isApproved
      };
    });

    res.status(200).json(transformedAssignments);
  } catch (error) {
    console.error("Error fetching student assignments:", error);
    res.status(500).json({ message: error.message });
  }
});

// Create a new student assignment
router.post('/', authenticateToken, async (req, res) => {
  try {
<<<<<<< HEAD
    const { studentId, studentName, studentSchoolID, trackName, strandName, sectionName, gradeLevel, termId, enrollmentNo, enrollmentDate, firstName, lastName } = req.body;
=======
    const { studentId, studentName, studentSchoolID, trackName, strandName, sectionName, gradeLevel, termId, quarterName } = req.body;
>>>>>>> f755e73a

    // Get term details to get schoolYear and termName
    const term = await Term.findById(termId);
    if (!term) {
      return res.status(404).json({ message: 'Term not found' });
    }

    if (!gradeLevel) {
      return res.status(400).json({ message: 'gradeLevel is required' });
    }

    let actualStudentId = studentId;
    if (!actualStudentId && studentName) {
      console.log('Looking for student by name:', studentName);
      let student = await User.findOne({
        $or: [
          { $expr: { $eq: [{ $toLower: { $concat: ["$firstname", " ", "$lastname"] } }, studentName.toLowerCase()] } },
          { firstname: { $regex: new RegExp(studentName.split(' ')[0], 'i') }, lastname: { $regex: new RegExp(studentName.split(' ').slice(-1)[0], 'i') } },
          { $expr: { $regexMatch: { input: { $toLower: { $concat: ["$firstname", " ", "$lastname"] } }, regex: studentName.toLowerCase() } } },
          { firstname: { $regex: new RegExp(studentName, 'i') } },
          { lastname: { $regex: new RegExp(studentName, 'i') } }
        ],
        role: 'students'
      });

      if (!student) {
        console.log('Student not found with regex, trying more flexible search...');
        const nameParts = studentName.trim().split(/\s+/);
        if (nameParts.length >= 2) {
          student = await User.findOne({
            $and: [
              { role: 'students' },
              {
                $or: [
                  { firstname: { $regex: new RegExp(nameParts[0], 'i') } },
                  { firstname: { $regex: new RegExp(nameParts[nameParts.length - 1], 'i') } },
                  { lastname: { $regex: new RegExp(nameParts[0], 'i') } },
                  { lastname: { $regex: new RegExp(nameParts[nameParts.length - 1], 'i') } }
                ]
              }
            ]
          });
        }
      }

      if (student) {
        console.log('Found student:', student.firstname, student.lastname);
        actualStudentId = student._id;
      }
    }

    // For manual entries, allow creation without an existing student

    const assignment = new StudentAssignment({
      studentId: actualStudentId || undefined,
      studentName: !actualStudentId ? studentName : undefined,
      studentSchoolID: !actualStudentId ? studentSchoolID : undefined,
      enrollmentNo: enrollmentNo || undefined,
      enrollmentDate: enrollmentDate || undefined,
      firstName: firstName || undefined,
      lastName: lastName || undefined,
      trackName,
      strandName,
      sectionName,
      gradeLevel,
      termId,
      schoolYear: term.schoolYear,
      termName: term.termName,
      quarterName
    });

    const newAssignment = await assignment.save();
    res.status(201).json(newAssignment);
  } catch (err) {
    if (err.code === 11000) {
      res.status(400).json({ message: 'This student assignment already exists' });
    } else {
      res.status(400).json({ message: err.message });
    }
  }
});

// Bulk create student assignments
router.post('/bulk', authenticateToken, async (req, res) => {
  const assignments = req.body;
  const createdAssignments = [];
  const errors = [];

  for (const assignmentData of assignments) {
<<<<<<< HEAD
    const { studentId, studentName, studentSchoolID, trackName, strandName, sectionName, gradeLevel, termId, enrollmentNo, enrollmentDate, firstName, lastName } = assignmentData;
=======
    const { studentId, studentName, studentSchoolID, trackName, strandName, sectionName, gradeLevel, termId, quarterName } = assignmentData;
>>>>>>> f755e73a

    try {
      const term = await Term.findById(termId);
      if (!term) {
        errors.push({ assignment: assignmentData, message: 'Term not found' });
        continue;
      }

      if (!gradeLevel) {
        errors.push({ assignment: assignmentData, message: 'gradeLevel is required' });
        continue;
      }

      let actualStudentId = studentId;
      if (!actualStudentId && studentName) {
        console.log('Looking for student by name:', studentName);
        let student = await User.findOne({
          $or: [
            { $expr: { $eq: [{ $toLower: { $concat: ["$firstname", " ", "$lastname"] } }, studentName.toLowerCase()] } },
            { firstname: { $regex: new RegExp(studentName.split(' ')[0], 'i') }, lastname: { $regex: new RegExp(studentName.split(' ').slice(-1)[0], 'i') } },
            { $expr: { $regexMatch: { input: { $toLower: { $concat: ["$firstname", " ", "$lastname"] } }, regex: studentName.toLowerCase() } } },
            { firstname: { $regex: new RegExp(studentName, 'i') } },
            { lastname: { $regex: new RegExp(studentName, 'i') } }
          ],
          role: 'students'
        });

        if (!student) {
          console.log('Student not found with regex, trying more flexible search...');
          const nameParts = studentName.trim().split(/\s+/);
          if (nameParts.length >= 2) {
            student = await User.findOne({
              $and: [
                { role: 'students' },
                {
                  $or: [
                    { firstname: { $regex: new RegExp(nameParts[0], 'i') } },
                    { firstname: { $regex: new RegExp(nameParts[nameParts.length - 1], 'i') } },
                    { lastname: { $regex: new RegExp(nameParts[0], 'i') } },
                    { lastname: { $regex: new RegExp(nameParts[nameParts.length - 1], 'i') } }
                  ]
                }
              ]
            });
          }
        }

        if (student) {
          console.log('Found student:', student.firstname, student.lastname);
          actualStudentId = student._id;
        }
      }

      // allow manual entries when no matching student is found

      const newAssignment = new StudentAssignment({
        studentId: actualStudentId || undefined,
        studentName: !actualStudentId ? studentName : undefined,
        studentSchoolID: !actualStudentId ? studentSchoolID : undefined,
        enrollmentNo: enrollmentNo || undefined,
        enrollmentDate: enrollmentDate || undefined,
        firstName: firstName || undefined,
        lastName: lastName || undefined,
        trackName,
        strandName,
        sectionName,
        gradeLevel,
        termId,
        schoolYear: term.schoolYear,
        termName: term.termName,
        quarterName,
      });

      const savedAssignment = await newAssignment.save();
      createdAssignments.push(savedAssignment);
    } catch (err) {
      if (err.code === 11000) {
        errors.push({ assignment: assignmentData, message: 'This student assignment already exists' });
      } else {
        errors.push({ assignment: assignmentData, message: err.message });
      }
    }
  }

  if (errors.length > 0) {
    return res.status(207).json({ 
      message: 'Some assignments could not be created', 
      created: createdAssignments, 
      errors: errors 
    });
  } else {
    res.status(201).json({ 
      message: 'All student assignments created successfully', 
      created: createdAssignments 
    });
  }
});

// Delete a student assignment
router.delete('/:id', authenticateToken, async (req, res) => {
  try {
    const assignment = await StudentAssignment.findById(req.params.id);
    if (!assignment) {
      return res.status(404).json({ message: 'Assignment not found' });
    }

    await assignment.deleteOne();
    res.json({ message: 'Assignment deleted' });
  } catch (err) {
    res.status(500).json({ message: err.message });
  }
});

// Unarchive a student assignment (must come before the general PATCH route)
router.patch('/:id/unarchive', authenticateToken, async (req, res) => {
  try {
    const assignment = await StudentAssignment.findById(req.params.id);
    if (!assignment) {
      return res.status(404).json({ message: 'Assignment not found' });
    }

    if (assignment.status !== 'archived') {
      return res.status(400).json({ message: 'Assignment is not archived' });
    }

    assignment.status = 'active';
    const updatedAssignment = await assignment.save();
    
    res.json(updatedAssignment);
  } catch (err) {
    res.status(500).json({ message: err.message });
  }
});

// Update a student assignment (e.g., if track/strand/section changes)
router.patch('/:id', authenticateToken, async (req, res) => {
  try {
<<<<<<< HEAD
    const { trackName, strandName, sectionName, gradeLevel, termId, enrollmentNo, enrollmentDate, firstName, lastName } = req.body;
=======
    const { trackName, strandName, sectionName, gradeLevel, termId, quarterName } = req.body;
>>>>>>> f755e73a

    const assignment = await StudentAssignment.findById(req.params.id);
    if (!assignment) {
      return res.status(404).json({ message: 'Assignment not found' });
    }

    // Get term details to get schoolYear and termName if termId is provided or original termId
    const currentTermId = termId || assignment.termId;
    const term = await Term.findById(currentTermId);
    if (!term) {
      return res.status(404).json({ message: 'Term not found' });
    }

    assignment.trackName = trackName || assignment.trackName;
    assignment.strandName = strandName || assignment.strandName;
    assignment.sectionName = sectionName || assignment.sectionName;
    if (gradeLevel) assignment.gradeLevel = gradeLevel;
    if (enrollmentNo !== undefined) assignment.enrollmentNo = enrollmentNo;
    if (enrollmentDate !== undefined) assignment.enrollmentDate = enrollmentDate;
    if (firstName !== undefined) assignment.firstName = firstName;
    if (lastName !== undefined) assignment.lastName = lastName;
    assignment.termId = currentTermId; // Update termId if provided
    assignment.schoolYear = term.schoolYear;
    assignment.termName = term.termName;
    if (quarterName !== undefined) {
      assignment.quarterName = quarterName;
    }

    const updatedAssignment = await assignment.save();
    res.json(updatedAssignment);
  } catch (err) {
    if (err.code === 11000) {
      res.status(400).json({ message: 'This student assignment already exists' });
    } else {
      res.status(400).json({ message: err.message });
    }
  }
});

// Get student's enrolled subjects for the current term
router.get('/enrolled-subjects/:studentId', authenticateToken, async (req, res) => {
  try {
    const { studentId } = req.params;
    const { termName, schoolYear, quarterName } = req.query;
    
    // Verify the requesting user has access to this student's data
    if (req.user.role === 'students' && req.user.userID !== studentId) {
      return res.status(403).json({ 
        success: false, 
        message: 'Access denied. You can only view your own data.' 
      });
    }

    // Build query for student assignments
    let query = { studentId, status: 'active' };
    if (termName) query.termName = termName;
    if (schoolYear) query.schoolYear = schoolYear;
    if (quarterName) query.quarterName = quarterName;

    const assignments = await StudentAssignment.find(query);
    
    if (assignments.length === 0) {
      return res.json({
        success: true,
        subjects: [],
        message: 'No enrolled subjects found for this student in the specified term.'
      });
    }

    // Transform assignments to subjects format
    const subjects = assignments.map(assignment => ({
      _id: assignment._id,
      subjectCode: `${assignment.trackName}-${assignment.strandName}-${assignment.gradeLevel}`,
      subjectDescription: `${assignment.trackName} Track - ${assignment.strandName} Strand - Grade ${assignment.gradeLevel}`, 
      trackName: assignment.trackName,
      strandName: assignment.strandName,
      gradeLevel: assignment.gradeLevel,
      sectionName: assignment.sectionName,
      termName: assignment.termName,
      schoolYear: assignment.schoolYear
    }));

    res.json({
      success: true,
      subjects,
      message: `Found ${subjects.length} enrolled subjects for the student.`
    });

  } catch (error) {
    console.error('Error fetching student enrolled subjects:', error);
    res.status(500).json({ 
      success: false, 
      message: 'Error fetching enrolled subjects', 
      error: error.message 
    });
  }
});

<<<<<<< HEAD
export default router;
=======
// Update student assignments by quarter and school year
router.patch('/quarter/:quarterName/schoolyear/:schoolYear', async (req, res) => {
  try {
    const { quarterName, schoolYear } = req.params;
    const { status } = req.body;

    if (!status) {
      return res.status(400).json({ message: 'Status is required' });
    }

    const result = await StudentAssignment.updateMany(
      { 
        quarterName: quarterName,
        schoolYear: schoolYear
      },
      { $set: { status: status } }
    );

    console.log(`Updated ${result.modifiedCount} student assignments to status: ${status} for quarter: ${quarterName}, school year: ${schoolYear}`);
    res.json({ 
      message: `Updated ${result.modifiedCount} student assignments to status: ${status}`,
      modifiedCount: result.modifiedCount
    });
  } catch (error) {
    res.status(500).json({ message: error.message });
  }
});

export default router; 
>>>>>>> f755e73a
<|MERGE_RESOLUTION|>--- conflicted
+++ resolved
@@ -88,11 +88,7 @@
 // Create a new student assignment
 router.post('/', authenticateToken, async (req, res) => {
   try {
-<<<<<<< HEAD
-    const { studentId, studentName, studentSchoolID, trackName, strandName, sectionName, gradeLevel, termId, enrollmentNo, enrollmentDate, firstName, lastName } = req.body;
-=======
-    const { studentId, studentName, studentSchoolID, trackName, strandName, sectionName, gradeLevel, termId, quarterName } = req.body;
->>>>>>> f755e73a
+    const { studentId, studentName, studentSchoolID, trackName, strandName, sectionName, gradeLevel, termId, enrollmentNo, enrollmentDate, firstName, lastName, quarterName } = req.body;
 
     // Get term details to get schoolYear and termName
     const term = await Term.findById(termId);
@@ -182,11 +178,7 @@
   const errors = [];
 
   for (const assignmentData of assignments) {
-<<<<<<< HEAD
-    const { studentId, studentName, studentSchoolID, trackName, strandName, sectionName, gradeLevel, termId, enrollmentNo, enrollmentDate, firstName, lastName } = assignmentData;
-=======
-    const { studentId, studentName, studentSchoolID, trackName, strandName, sectionName, gradeLevel, termId, quarterName } = assignmentData;
->>>>>>> f755e73a
+    const { studentId, studentName, studentSchoolID, trackName, strandName, sectionName, gradeLevel, termId, enrollmentNo, enrollmentDate, firstName, lastName, quarterName } = assignmentData;
 
     try {
       const term = await Term.findById(termId);
@@ -324,11 +316,7 @@
 // Update a student assignment (e.g., if track/strand/section changes)
 router.patch('/:id', authenticateToken, async (req, res) => {
   try {
-<<<<<<< HEAD
-    const { trackName, strandName, sectionName, gradeLevel, termId, enrollmentNo, enrollmentDate, firstName, lastName } = req.body;
-=======
-    const { trackName, strandName, sectionName, gradeLevel, termId, quarterName } = req.body;
->>>>>>> f755e73a
+    const { trackName, strandName, sectionName, gradeLevel, termId, enrollmentNo, enrollmentDate, firstName, lastName, quarterName } = req.body;
 
     const assignment = await StudentAssignment.findById(req.params.id);
     if (!assignment) {
@@ -427,9 +415,6 @@
   }
 });
 
-<<<<<<< HEAD
-export default router;
-=======
 // Update student assignments by quarter and school year
 router.patch('/quarter/:quarterName/schoolyear/:schoolYear', async (req, res) => {
   try {
@@ -458,5 +443,4 @@
   }
 });
 
-export default router; 
->>>>>>> f755e73a
+export default router;