--- conflicted
+++ resolved
@@ -4,13 +4,10 @@
 
 import express from 'express';
 import Class from '../models/Class.js';
-<<<<<<< HEAD
 import database from '../connect.cjs';
 import { ObjectId } from 'mongodb';
 import { authenticateToken } from '../middleware/authMiddleware.js';
-=======
-import database from "../connect.cjs";
->>>>>>> 2864b3bb
+
 
 const router = express.Router();
 
@@ -58,19 +55,20 @@
   }
 });
 
-<<<<<<< HEAD
 // --- GET /:id - Get a specific class ---
-router.get('/:id', authenticateToken, async (req, res) => {
-  try {
-    const classData = await Class.findById(req.params.id);
-    if (!classData) {
-      return res.status(404).json({ error: 'Class not found' });
-    }
-    res.json(classData);
-  } catch (err) {
-    console.error(err);
-    res.status(500).json({ error: 'Failed to fetch class' });
-=======
+// router.get('/:id', authenticateToken, async (req, res) => {
+//   try {
+//     const classData = await Class.findById(req.params.id);
+//     if (!classData) {
+//       return res.status(404).json({ error: 'Class not found' });
+//     }
+//     res.json(classData);
+//   } catch (err) {
+//     console.error(err);
+//     res.status(500).json({ error: 'Failed to fetch class' });
+//   }
+// });
+
 // --- GET /:classID/members - Get all members (faculty and students) of a class ---
 router.get('/:classID/members', async (req, res) => {
   try {
@@ -89,7 +87,6 @@
   } catch (err) {
     console.error(err);
     res.status(500).json({ error: 'Failed to fetch class members' });
->>>>>>> 2864b3bb
   }
 });
 
