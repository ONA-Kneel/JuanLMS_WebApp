//routes/userRoutes.js
// Handles user CRUD, authentication, password reset (with OTP), and email sending for JuanLMS.
// Uses JWT for login, Brevo for OTP email, and MongoDB for user storage.

import e from "express";
import database from "../connect.cjs";
import { ObjectId } from "mongodb";
import jwt from "jsonwebtoken";
import nodemailer from 'nodemailer';
import SibApiV3Sdk from 'sib-api-v3-sdk';
// import bcrypt from "bcryptjs"; // If you want to use hashing in the future

const userRoutes = e.Router();
const JWT_SECRET = process.env.JWT_SECRET || "your_secret_key_here"; // 👈 use env variable in production

// ------------------ CRUD ROUTES ------------------

// Search students by name (must be before /users/:id)
userRoutes.get("/users/search", async (req, res) => {
    const db = database.getDb();
    const query = req.query.q || "";
    const users = await db.collection("Users").find({
        role: "students",
        $or: [
            { firstname: { $regex: query, $options: "i" } },
            { middlename: { $regex: query, $options: "i" } },
            { lastname: { $regex: query, $options: "i" } },
        ],
    }).toArray();
    if (users.length > 0) {
        res.json(users);
    } else {
        res.json([]);
    }
});

// Retrieve ALL users
userRoutes.get("/users", async (req, res) => {
    const db = database.getDb();
    const data = await db.collection("Users").find({}).toArray();
    if (data.length > 0) {
        res.json(data);
    } else {
        throw new Error("Data was not found >:(");
    }
});

// Retrieve ONE user by ID
userRoutes.route("/users/:id").get(async (request, response) => {
    let db = database.getDb()
    let data = await db.collection("Users").findOne({ _id: new ObjectId(request.params.id) });

    if (data) {
        response.json(data);
    } else {
        response.status(404).json({ error: "User not found" });
    }

});

// Create ONE user (with role)
userRoutes.post("/users", async (req, res) => {
    const db = database.getDb();

    const {
        firstname,
        middlename,
        lastname,
        email,
        contactno,
        password,
        personalemail,
        profilePic,
        role,
        userID
    } = req.body;

    // Simple server-side validation (backend safety)
    if (!firstname || !lastname || !email || !password || !role) {
        return res.status(400).json({ error: "Missing required fields" });
    }

    // Generate a unique school email if duplicate exists
    let baseEmail = email.toLowerCase();
    let emailUsername = baseEmail.split('@')[0];
    let emailDomain = baseEmail.split('@')[1];
    let uniqueEmail = baseEmail;
    let counter = 1;
    let duplicateFound = false;
    while (await db.collection("Users").findOne({ email: uniqueEmail })) {
        duplicateFound = true;
        uniqueEmail = `${emailUsername}${counter}@${emailDomain}`;
        counter++;
    }

    // If duplicate was found, return 409 and suggested email, do not create user yet
    if (duplicateFound && uniqueEmail !== baseEmail) {
        return res.status(409).json({
            error: "Duplicate email found.",
            suggestedEmail: uniqueEmail
        });
    }

    const mongoObject = {
        firstname,
        middlename,
        lastname,
        email: uniqueEmail,
        contactno,
        password,
        personalemail,
        profilePic,
        role,
        userID
    };

    try {
        const result = await db.collection("Users").insertOne(mongoObject);
<<<<<<< HEAD
        
        // Create audit log for account creation
        await db.collection('AuditLogs').insertOne({
            userId: result.insertedId,
            userName: `${firstname} ${lastname}`,
            userRole: role,
            action: 'Create Account',
            details: `Created new ${role} account for ${email}`,
            ipAddress: req.ip || req.connection.remoteAddress,
            timestamp: new Date()
        });

=======
        // Send welcome email via Brevo (Sendinblue)
        try {
            let defaultClient = SibApiV3Sdk.ApiClient.instance;
            let apiKey = defaultClient.authentications['api-key'];
            apiKey.apiKey = process.env.BREVO_API_KEY;

            let apiInstance = new SibApiV3Sdk.TransactionalEmailsApi();

            let sendSmtpEmail = {
                to: [{ email: personalemail, name: firstname || '' }],
                sender: { email: 'nicolettecborre@gmail.com', name: 'JuanLMS Support' },
                subject: 'Welcome to JuanLMS!',
                textContent:
                  `Hello ${firstname || ''},\n\n` +
                  `Your JuanLMS account has been created.\n` +
                  `School Email: ${uniqueEmail}\n` +
                  `Password: ${password}\n\n` +
                  `Please log in and change your password after your first login.\n\n` +
                  `Thank you,\nJuanLMS Team`
            };

            await apiInstance.sendTransacEmail(sendSmtpEmail);
        } catch (emailErr) {
            console.error('Error sending welcome email via Brevo:', emailErr);
        }
>>>>>>> 2864b3bb
        res.status(201).json({ success: true, result });
    } catch (err) {
        console.error(err);
        res.status(500).json({ error: "Failed to create user" });
    }
});

// Update ONE user
userRoutes.route("/users/:id").patch(async (req, res) => {

    let db = database.getDb()
    let mongoObject = {
        $set: {
            firstname: req.body.firstname,
            middlename: req.body.middlename,
            lastname: req.body.lastname,
            email: req.body.email.toLowerCase(),
            contactno: req.body.contactno,
            password: req.body.password,
            personalemail: req.body.personalemail,
            profilePic: req.body.profilePic, 
            userID: req.body.userID
        },
    };
    const result = await db.collection("Users").updateOne({ _id: new ObjectId(req.params.id) }, mongoObject);
    res.json(result);
});

// Delete ONE user
userRoutes.delete("/users/:id", async (req, res) => {
    const db = database.getDb();
    const result = await db.collection("Users").deleteOne({ _id: new ObjectId(req.params.id) });
    res.json(result);
});

// Get all active (non-archived) users
userRoutes.get('/users', async (req, res) => {
  const db = database.getDb();
  const users = await db.collection('Users').find({ isArchived: { $ne: true } }).toArray();
  res.json(users);
});

// Archive a user (set isArchived, archivedAt, deletedAt)
userRoutes.post('/users/archive/:userId', async (req, res) => {
    console.log('ARCHIVE ROUTE HIT', req.params, req.body);
    const db = database.getDb();
    const { userId } = req.params;
    const { adminId, adminPassword } = req.body;

    const admin = await db.collection('Users').findOne({ _id: new ObjectId(adminId), role: 'admin' });
    if (!admin) {
        console.log('Admin not found:', adminId);
        return res.status(403).json({ message: 'Admin not found.' });
    }

    if (admin.password !== adminPassword) {
        console.log('Invalid admin password for:', adminId);
        return res.status(401).json({ message: 'Invalid admin password.' });
    }

    const user = await db.collection('Users').findOne({ _id: new ObjectId(userId) });
    if (!user) {
        console.log('User not found:', userId);
        return res.status(404).json({ message: 'User not found.' });
    }

    const updateResult = await db.collection('Users').updateOne(
        { _id: new ObjectId(userId) },
        {
            $set: {
                isArchived: true,
                archivedAt: new Date(),
                deletedAt: new Date(Date.now() + 30 * 24 * 60 * 60 * 1000)
            }
        }
    );

    // Create audit log for account archiving
    await db.collection('AuditLogs').insertOne({
        userId: new ObjectId(userId),
        userName: `${user.firstname} ${user.lastname}`,
        userRole: user.role,
        action: 'Archive Account',
        details: `Archived account for ${user.email}`,
        ipAddress: req.ip || req.connection.remoteAddress,
        timestamp: new Date()
    });

    console.log('Archive update result:', updateResult);
    res.json({ message: 'User archived successfully.' });
});

// Get all archived users
userRoutes.get('/users/archived-users', async (req, res) => {
  const db = database.getDb();
  const archivedUsers = await db.collection('Users').find({ isArchived: true }).toArray();
  res.json(archivedUsers);
});

// ------------------ PASSWORD CHANGE/RESET ------------------

// Change password route (requires current password)
userRoutes.patch("/users/:id/change-password", async (req, res) => {
  const db = database.getDb();
  const { currentPassword, newPassword } = req.body;
  const userId = req.params.id;

  if (!currentPassword || !newPassword) {
    return res.status(400).json({ error: "All fields are required." });
  }
  if (newPassword.length < 8) {
    return res.status(400).json({ error: "Password must be at least 8 characters." });
  }

  const user = await db.collection("Users").findOne({ _id: new ObjectId(userId) });
  if (!user) return res.status(404).json({ error: "User not found." });

  // If you already hash passwords, use bcrypt.compare
  const isMatch = user.password === currentPassword; // Replace with bcrypt.compare if hashed
  // const isMatch = await bcrypt.compare(currentPassword, user.password);

  if (!isMatch) {
    return res.status(400).json({ error: "Current password is incorrect." });
  }

  // Hash the new password before saving (recommended)
  // const hashedPassword = await bcrypt.hash(newPassword, 10);
  // await db.collection("Users").updateOne({ _id: new ObjectId(userId) }, { $set: { password: hashedPassword } });
  await db.collection("Users").updateOne({ _id: new ObjectId(userId) }, { $set: { password: newPassword } });

  res.json({ success: true, message: "Password updated successfully." });
});

// Forgot Password (send OTP or reset link to personal email)
userRoutes.post('/forgot-password', async (req, res) => {
    console.log('Forgot password endpoint hit');
    const db = database.getDb();
    const { email } = req.body;
    if (!email) return res.status(400).json({ message: 'Email is required.' });

    const genericMsg = 'If your email is registered, a reset link or OTP has been sent to your personal email.';

    try {
        // Find user by personal email
        const user = await db.collection('Users').findOne({ personalemail: email.toLowerCase() });
        console.log('User found:', user);
        if (!user || !user.personalemail) {
            console.log('User not found or missing personalemail');
            return res.json({ message: genericMsg });
        }

        // --- Generate OTP and expiry ---
        const otp = Math.floor(100000 + Math.random() * 900000).toString();
        const otpExpiry = Date.now() + 15 * 60 * 1000; // 15 minutes

        // Store OTP and expiry in user document
        await db.collection('Users').updateOne(
            { _id: user._id },
            { $set: { resetOTP: otp, resetOTPExpires: otpExpiry } }
        );

        // --- Send OTP via Brevo (Sendinblue) ---
        let defaultClient = SibApiV3Sdk.ApiClient.instance;
        let apiKey = defaultClient.authentications['api-key'];
        apiKey.apiKey = process.env.BREVO_API_KEY;

        let apiInstance = new SibApiV3Sdk.TransactionalEmailsApi();

        // Use a plain object for sendSmtpEmail
        let sendSmtpEmail = {
            to: [{ email: user.personalemail, name: user.firstname || '' }],
            sender: { email: 'nicolettecborre@gmail.com', name: 'JuanLMS Support' },
            subject: 'Your JuanLMS Password Reset OTP',
            textContent: `Hello ${user.firstname || ''},\n\nYour OTP for password reset is: ${otp}\n\nIf you did not request this, please ignore this email.\n\nThank you,\nJuanLMS Team`
        };

        console.log('About to call Brevo sendTransacEmail...');

        try {
            const result = await apiInstance.sendTransacEmail(sendSmtpEmail);
            console.log('OTP email sent to', user.personalemail, 'Result:', result);
        } catch (emailErr) {
            console.error('Error sending OTP email via Brevo:', emailErr);
        }

        console.log('After sendTransacEmail call');

        return res.json({ message: genericMsg });

    } catch (err) {
        console.error('Error in forgot-password:', err);
        return res.status(500).json({ message: 'Server error. Please try again.' });
    }
});

// Test email endpoint (for development)
userRoutes.get('/test-email', async (req, res) => {
    try {
        const transporter = nodemailer.createTransport({
            service: 'gmail',
            auth: {
                user: process.env.GMAIL_USER,
                pass: process.env.GMAIL_PASS,
            },
        });

        transporter.verify(function(error, success) {
            if (error) {
                console.error('Nodemailer transporter error:', error);
                return res.status(500).json({ message: 'Nodemailer transporter error', error });
            } else {
                console.log('Nodemailer transporter is ready');
            }
        });

        await transporter.sendMail({
            from: `"JuanLMS Test" <${process.env.GMAIL_USER}>`,
            to: process.env.GMAIL_USER, // send to yourself for testing
            subject: 'JuanLMS Test Email',
            text: 'This is a test email from JuanLMS backend using Nodemailer and Gmail.',
        });
        console.log('Test email sent to', process.env.GMAIL_USER);
        return res.json({ message: 'Test email sent successfully.' });
    } catch (err) {
        console.error('Error sending test email:', err);
        return res.status(500).json({ message: 'Error sending test email', error: err });
    }
});

// Reset Password (OTP verification and password update)
userRoutes.post('/reset-password', async (req, res) => {
    const db = database.getDb();
    const { personalemail, otp, newPassword } = req.body;

    if (!personalemail || !otp || !newPassword) {
        return res.status(400).json({ message: 'All fields are required.' });
    }
    if (newPassword.length < 8) {
        return res.status(400).json({ message: 'Password must be at least 8 characters.' });
    }

    // Find user by personal email
    const user = await db.collection('Users').findOne({ personalemail: personalemail.toLowerCase() });
    if (!user) return res.status(404).json({ message: 'User not found.' });

    // --- OTP validation ---
    if (
        !user.resetOTP ||
        !user.resetOTPExpires ||
        user.resetOTP !== otp ||
        Date.now() > user.resetOTPExpires
    ) {
        return res.status(400).json({ message: 'Invalid or expired OTP.' });
    }

    // Update password and clear OTP fields
    await db.collection('Users').updateOne(
        { _id: user._id },
        { $set: { password: newPassword }, $unset: { resetOTP: '', resetOTPExpires: '' } }
    );

    res.json({ message: 'Password reset successful. You can now log in with your new password.' });
});

// ------------------ JWT LOGIN ROUTE ------------------

// Login route: issues JWT on success, logs audit trail
userRoutes.post('/login', async (req, res) => {
    const db = database.getDb();
    const email = req.body.email.toLowerCase();
    const { password } = req.body;

    // Find user by email and password
    const user = await db.collection("Users").findOne({ email, password });

    if (user) {
        const firstName = toProperCase(user.firstname);
        const middleInitial = user.middlename ? toProperCase(user.middlename.charAt(0)) + '.' : '';
        const lastName = toProperCase(user.lastname);
        const fullName = [firstName, middleInitial, lastName].filter(Boolean).join(' ');
        const role = getRoleFromEmail(email);

        // JWT Token Payload
        const token = jwt.sign({
            id: user._id,
            name: fullName,
            email: user.email,
            phone: user.contactno,
            role: role,
            _id: user._id,
            profilePic: user.profilePic || null,
            userID: user.userID
        }, JWT_SECRET, { expiresIn: '1d' });

        res.json({ token });

        // Create audit log for login
        await db.collection('AuditLogs').insertOne({
            userId: user._id,
            userName: `${user.firstname} ${user.lastname}`,
            userRole: role,
            action: 'Login',
            details: `${role} ${user.email} logged in`,
            ipAddress: req.ip || req.connection.remoteAddress,
            timestamp: new Date()
        });
    } else {
        res.status(401).json({ success: false, message: "Invalid email or password" });
    }
});

// ------------------ UTILS ------------------

// Get user role from email domain
function getRoleFromEmail(email) {
    const normalized = email.toLowerCase();
    if (normalized.endsWith('@students.sjddef.edu.ph')) return 'students';
    if (normalized.endsWith('@parents.sjddef.edu.ph')) return 'parent';
    if (normalized.endsWith('@admin.sjddef.edu.ph')) return 'admin';
    if (normalized.endsWith('@director.sjddef.edu.ph')) return 'director';
    if (normalized.endsWith('@sjddef.edu.ph')) return 'faculty';
    return 'unknown';
}

// Convert string to Proper Case
function toProperCase(str) {
    return str
        .toLowerCase()
        .split(' ')
        .map(w => w.charAt(0).toUpperCase() + w.slice(1))
        .join(' ');
}

export default userRoutes;<|MERGE_RESOLUTION|>--- conflicted
+++ resolved
@@ -116,7 +116,6 @@
 
     try {
         const result = await db.collection("Users").insertOne(mongoObject);
-<<<<<<< HEAD
         
         // Create audit log for account creation
         await db.collection('AuditLogs').insertOne({
@@ -129,7 +128,6 @@
             timestamp: new Date()
         });
 
-=======
         // Send welcome email via Brevo (Sendinblue)
         try {
             let defaultClient = SibApiV3Sdk.ApiClient.instance;
@@ -155,7 +153,6 @@
         } catch (emailErr) {
             console.error('Error sending welcome email via Brevo:', emailErr);
         }
->>>>>>> 2864b3bb
         res.status(201).json({ success: true, result });
     } catch (err) {
         console.error(err);
