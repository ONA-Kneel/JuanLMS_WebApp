--- conflicted
+++ resolved
@@ -640,7 +640,6 @@
   }
 });
 
-<<<<<<< HEAD
 // Public endpoints for academic data (no authentication required)
 // GET /api/registrants/tracks - Get all tracks for active term
 router.get('/tracks', async (req, res) => {
@@ -765,6 +764,4 @@
   }
 });
 
-=======
->>>>>>> f755e73a
 export default router; 