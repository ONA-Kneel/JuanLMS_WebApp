--- conflicted
+++ resolved
@@ -378,7 +378,6 @@
   }
 });
 
-<<<<<<< HEAD
 // Update existing sections to have section codes (migration endpoint)
 router.post('/migrate-section-codes', async (req, res) => {
   try {
@@ -403,7 +402,12 @@
     res.json({ 
       message: `Updated ${updatedCount} sections with section codes`,
       updatedCount 
-=======
+    });
+  } catch (error) {
+    res.status(500).json({ message: error.message });
+  }
+});
+
 // Update sections by quarter and school year
 router.patch('/quarter/:quarterName/schoolyear/:schoolYear', async (req, res) => {
   try {
@@ -426,7 +430,6 @@
     res.json({ 
       message: `Updated ${result.modifiedCount} sections to status: ${status}`,
       modifiedCount: result.modifiedCount
->>>>>>> f755e73a
     });
   } catch (error) {
     res.status(500).json({ message: error.message });
